--- conflicted
+++ resolved
@@ -434,20 +434,14 @@
             <version>1.0</version>
         </dependency>
         <dependency>
-<<<<<<< HEAD
             <groupId>gr.ekt.bte</groupId>
             <artifactId>bte-core</artifactId>
             <version>0.9.2.2</version>
-=======
+		</dependency>
+		<dependency>
             <groupId>org.apache.httpcomponents</groupId>
             <artifactId>httpclient</artifactId>
             <version>4.2.1</version>
-        </dependency>
-        <dependency>
-            <groupId>gr.ekt</groupId>
-            <artifactId>biblio-transformation-engine</artifactId>
-            <version>0.82</version>
->>>>>>> c8719e45
         </dependency>
         <dependency>
             <groupId>gr.ekt.bte</groupId>
