--- conflicted
+++ resolved
@@ -106,9 +106,7 @@
 import org.dspace.services.factory.DSpaceServicesFactory;
 import org.dspace.storage.rdbms.DatabaseUtils;
 import org.dspace.util.MultiFormatDateParser;
-<<<<<<< HEAD
 import org.dspace.util.SolrUtils;
-=======
 import org.dspace.workflow.WorkflowItem;
 import org.dspace.xmlworkflow.WorkflowConfigurationException;
 import org.dspace.xmlworkflow.factory.XmlWorkflowFactory;
@@ -118,7 +116,6 @@
 import org.dspace.xmlworkflow.storedcomponents.service.ClaimedTaskService;
 import org.dspace.xmlworkflow.storedcomponents.service.PoolTaskService;
 import org.dspace.xmlworkflow.storedcomponents.service.XmlWorkflowItemService;
->>>>>>> 30b2ea01
 import org.springframework.beans.factory.annotation.Autowired;
 import org.springframework.stereotype.Service;
 
@@ -1483,6 +1480,7 @@
                     if (type.equals(DiscoveryConfigurationParameters.TYPE_DATE)) {
                         Date date = MultiFormatDateParser.parse(value);
                         if (date != null) {
+                            final DateFormat solrDateFormatter = SolrUtils.getDateFormatter();
                             String stringDate = solrDateFormatter.format(date);
                             doc.addField(field + "_dt", stringDate);
                         } else {
