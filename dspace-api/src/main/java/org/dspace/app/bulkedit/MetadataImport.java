/**
 * The contents of this file are subject to the license and copyright
 * detailed in the LICENSE and NOTICE files at the root of the source
 * tree and available online at
 *
 * http://www.dspace.org/license/
 */
package org.dspace.app.bulkedit;

import java.io.BufferedReader;
import java.io.File;
import java.io.IOException;
import java.io.InputStreamReader;
import java.sql.SQLException;
import java.util.ArrayList;
import java.util.Enumeration;
import java.util.HashSet;
import java.util.LinkedList;
import java.util.List;
import java.util.Set;
import java.util.UUID;

import org.apache.commons.cli.CommandLine;
import org.apache.commons.cli.CommandLineParser;
import org.apache.commons.cli.HelpFormatter;
import org.apache.commons.cli.Options;
import org.apache.commons.cli.ParseException;
import org.apache.commons.cli.PosixParser;
import org.apache.commons.lang3.StringUtils;
import org.apache.logging.log4j.Logger;
import org.dspace.authority.AuthorityValue;
import org.dspace.authority.factory.AuthorityServiceFactory;
import org.dspace.authority.service.AuthorityValueService;
import org.dspace.authorize.AuthorizeException;
import org.dspace.content.Collection;
import org.dspace.content.DSpaceObject;
import org.dspace.content.Entity;
import org.dspace.content.EntityType;
import org.dspace.content.Item;
import org.dspace.content.MetadataSchemaEnum;
import org.dspace.content.MetadataValue;
import org.dspace.content.Relationship;
import org.dspace.content.RelationshipType;
import org.dspace.content.WorkspaceItem;
import org.dspace.content.authority.Choices;
import org.dspace.content.factory.ContentServiceFactory;
import org.dspace.content.service.CollectionService;
import org.dspace.content.service.EntityService;
import org.dspace.content.service.EntityTypeService;
import org.dspace.content.service.InstallItemService;
import org.dspace.content.service.ItemService;
import org.dspace.content.service.RelationshipService;
import org.dspace.content.service.RelationshipTypeService;
import org.dspace.content.service.WorkspaceItemService;
import org.dspace.core.ConfigurationManager;
import org.dspace.core.Constants;
import org.dspace.core.Context;
import org.dspace.core.LogManager;
import org.dspace.eperson.EPerson;
import org.dspace.eperson.factory.EPersonServiceFactory;
import org.dspace.handle.factory.HandleServiceFactory;
import org.dspace.handle.service.HandleService;
import org.dspace.util.UUIDUtils;
import org.dspace.workflow.WorkflowItem;
import org.dspace.workflow.WorkflowService;
import org.dspace.workflow.factory.WorkflowServiceFactory;

/**
 * Metadata importer to allow the batch import of metadata from a file
 *
 * @author Stuart Lewis
 */
public class MetadataImport {
    /**
     * The Context
     */
    Context c;

    /**
     * The DSpaceCSV object we're processing
     */
    DSpaceCSV csv;

    /**
     * The lines to import
     */
    List<DSpaceCSVLine> toImport;

    /**
     * The authority controlled fields
     */
    protected static Set<String> authorityControlled;

    static {
        setAuthorizedMetadataFields();
    }

    /**
     * The prefix of the authority controlled field
     */
    protected static final String AC_PREFIX = "authority.controlled.";

    /**
     * Logger
     */
    protected static final Logger log = org.apache.logging.log4j.LogManager.getLogger(MetadataImport.class);

    protected final AuthorityValueService authorityValueService;

    protected final ItemService itemService;
    protected final InstallItemService installItemService;
    protected final CollectionService collectionService;
    protected final HandleService handleService;
    protected final WorkspaceItemService workspaceItemService;
    protected final RelationshipTypeService relationshipTypeService;
    protected final RelationshipService relationshipService;
    protected final EntityTypeService entityTypeService;
    protected final EntityService entityService;

    /**
     * Create an instance of the metadata importer. Requires a context and an array of CSV lines
     * to examine.
     *
     * @param c        The context
     * @param toImport An array of CSV lines to examine
     */
    public MetadataImport(Context c, DSpaceCSV toImport) {
        // Store the import settings
        this.c = c;
        csv = toImport;
        this.toImport = toImport.getCSVLines();
        installItemService = ContentServiceFactory.getInstance().getInstallItemService();
        itemService = ContentServiceFactory.getInstance().getItemService();
        collectionService = ContentServiceFactory.getInstance().getCollectionService();
        handleService = HandleServiceFactory.getInstance().getHandleService();
        authorityValueService = AuthorityServiceFactory.getInstance().getAuthorityValueService();
        workspaceItemService = ContentServiceFactory.getInstance().getWorkspaceItemService();
        relationshipService = ContentServiceFactory.getInstance().getRelationshipService();
        relationshipTypeService = ContentServiceFactory.getInstance().getRelationshipTypeService();
        entityTypeService = ContentServiceFactory.getInstance().getEntityTypeService();
        entityService = ContentServiceFactory.getInstance().getEntityService();
    }

    /**
     * Run an import. The import can either be read-only to detect changes, or
     * can write changes as it goes.
     *
     * @param change         Whether or not to write the changes to the database
     * @param useWorkflow    Whether the workflows should be used when creating new items
     * @param workflowNotify If the workflows should be used, whether to send notifications or not
     * @param useTemplate    Use collection template if create new item
     * @return An array of BulkEditChange elements representing the items that have changed
     * @throws MetadataImportException if something goes wrong
     */
    public List<BulkEditChange> runImport(boolean change,
                                          boolean useWorkflow,
                                          boolean workflowNotify,
                                          boolean useTemplate) throws MetadataImportException {
        // Store the changes
        ArrayList<BulkEditChange> changes = new ArrayList<BulkEditChange>();

        // Make the changes
        try {
            Context.Mode originalMode = c.getCurrentMode();
            c.setMode(Context.Mode.BATCH_EDIT);

            // Process each change
            for (DSpaceCSVLine line : toImport) {
                // Get the DSpace item to compare with
                UUID id = line.getID();

                // Is there an action column?
                if (csv.hasActions() && (!"".equals(line.getAction())) && (id == null)) {
                    throw new MetadataImportException("'action' not allowed for new items!");
                }

                WorkspaceItem wsItem = null;
                WorkflowItem wfItem = null;
                Item item = null;

                // Is this a new item?
                if (id != null) {
                    // Get the item
                    item = itemService.find(c, id);
                    if (item == null) {
                        throw new MetadataImportException("Unknown item ID " + id);
                    }

                    // Record changes
                    BulkEditChange whatHasChanged = new BulkEditChange(item);

                    // Has it moved collection?
                    List<String> collections = line.get("collection");
                    if (collections != null) {
                        // Sanity check we're not orphaning it
                        if (collections.size() == 0) {
                            throw new MetadataImportException("Missing collection from item " + item.getHandle());
                        }
                        List<Collection> actualCollections = item.getCollections();
                        compare(item, collections, actualCollections, whatHasChanged, change);
                    }

                    // Iterate through each metadata element in the csv line
                    for (String md : line.keys()) {
                        // Get the values we already have
                        if (!"id".equals(md)) {
                            // Get the values from the CSV
                            String[] fromCSV = line.get(md).toArray(new String[line.get(md).size()]);
                            // Remove authority unless the md is not authority controlled
                            if (!isAuthorityControlledField(md)) {
                                for (int i = 0; i < fromCSV.length; i++) {
                                    int pos = fromCSV[i].indexOf(csv.getAuthoritySeparator());
                                    if (pos > -1) {
                                        fromCSV[i] = fromCSV[i].substring(0, pos);
                                    }
                                }
                            }

                            // Compare
                            compare(item, fromCSV, change, md, whatHasChanged, line);
                        }
                    }

                    if (csv.hasActions()) {
                        // Perform the action
                        String action = line.getAction();
                        if ("".equals(action)) {
                            // Do nothing
                        } else if ("expunge".equals(action)) {
                            // Does the configuration allow deletes?
                            if (!ConfigurationManager.getBooleanProperty("bulkedit", "allowexpunge", false)) {
                                throw new MetadataImportException("'expunge' action denied by configuration");
                            }

                            // Remove the item

                            if (change) {
                                itemService.delete(c, item);
                            }

                            whatHasChanged.setDeleted();
                        } else if ("withdraw".equals(action)) {
                            // Withdraw the item
                            if (!item.isWithdrawn()) {
                                if (change) {
                                    itemService.withdraw(c, item);
                                }
                                whatHasChanged.setWithdrawn();
                            }
                        } else if ("reinstate".equals(action)) {
                            // Reinstate the item
                            if (item.isWithdrawn()) {
                                if (change) {
                                    itemService.reinstate(c, item);
                                }
                                whatHasChanged.setReinstated();
                            }
                        } else {
                            // Unknown action!
                            throw new MetadataImportException("Unknown action: " + action);
                        }
                    }

                    // Only record if changes have been made
                    if (whatHasChanged.hasChanges()) {
                        changes.add(whatHasChanged);
                    }
                } else {
                    // This is marked as a new item, so no need to compare

                    // First check a user is set, otherwise this can't happen
                    if (c.getCurrentUser() == null) {
                        throw new MetadataImportException(
                            "When adding new items, a user must be specified with the -e option");
                    }

                    // Iterate through each metadata element in the csv line
                    BulkEditChange whatHasChanged = new BulkEditChange();
                    for (String md : line.keys()) {
                        // Get the values we already have
                        if (!"id".equals(md)) {
                            // Get the values from the CSV
                            String[] fromCSV = line.get(md).toArray(new String[line.get(md).size()]);

                            // Remove authority unless the md is not authority controlled
                            if (!isAuthorityControlledField(md)) {
                                for (int i = 0; i < fromCSV.length; i++) {
                                    int pos = fromCSV[i].indexOf(csv.getAuthoritySeparator());
                                    if (pos > -1) {
                                        fromCSV[i] = fromCSV[i].substring(0, pos);
                                    }
                                }
                            }

                            // Add all the values from the CSV line
                            add(fromCSV, md, whatHasChanged);
                        }
                    }

                    // Check it has an owning collection
                    List<String> collections = line.get("collection");
                    if (collections == null) {
                        throw new MetadataImportException(
                            "New items must have a 'collection' assigned in the form of a handle");
                    }

                    // Check collections are really collections
                    ArrayList<Collection> check = new ArrayList<Collection>();
                    Collection collection;
                    for (String handle : collections) {
                        try {
                            // Resolve the handle to the collection
                            collection = (Collection) handleService.resolveToObject(c, handle);

                            // Check it resolved OK
                            if (collection == null) {
                                throw new MetadataImportException(
                                    "'" + handle + "' is not a Collection! You must specify a valid collection for " +
                                        "new items");
                            }

                            // Check for duplicate
                            if (check.contains(collection)) {
                                throw new MetadataImportException(
                                    "Duplicate collection assignment detected in new item! " + handle);
                            } else {
                                check.add(collection);
                            }
                        } catch (Exception ex) {
                            throw new MetadataImportException(
                                "'" + handle + "' is not a Collection! You must specify a valid collection for new " +
                                    "items",
                                ex);
                        }
                    }

                    // Record the addition to collections
                    boolean first = true;
                    for (String handle : collections) {
                        Collection extra = (Collection) handleService.resolveToObject(c, handle);
                        if (first) {
                            whatHasChanged.setOwningCollection(extra);
                        } else {
                            whatHasChanged.registerNewMappedCollection(extra);
                        }
                        first = false;
                    }

                    // Create the new item?
                    if (change) {
                        // Create the item
                        String collectionHandle = line.get("collection").get(0);
                        collection = (Collection) handleService.resolveToObject(c, collectionHandle);
                        wsItem = workspaceItemService.create(c, collection, useTemplate);
                        item = wsItem.getItem();

                        // Add the metadata to the item
                        List<BulkEditMetadataValue> relationships = new LinkedList<>();
                        for (BulkEditMetadataValue dcv : whatHasChanged.getAdds()) {
                            if (StringUtils.equals(dcv.getSchema(), MetadataSchemaEnum.RELATION.getName())) {

                                if (!StringUtils.equals(dcv.getElement(), "type")) {
                                    relationships.add(dcv);
                                } else {
                                    handleRelationshipMetadataValueFromBulkEditMetadataValue(item, dcv);
                                }

                            } else {
                                itemService.addMetadata(c, item, dcv.getSchema(),
                                                        dcv.getElement(),
                                                        dcv.getQualifier(),
                                                        dcv.getLanguage(),
                                                        dcv.getValue(),
                                                        dcv.getAuthority(),
                                                        dcv.getConfidence());
                            }
                        }

                        for (BulkEditMetadataValue relationship : relationships) {
                            handleRelationshipMetadataValueFromBulkEditMetadataValue(item, relationship);
                        }
                        // Should the workflow be used?
                        if (useWorkflow) {
                            WorkflowService workflowService = WorkflowServiceFactory.getInstance().getWorkflowService();
                            if (workflowNotify) {
                                wfItem = workflowService.start(c, wsItem);
                            } else {
                                wfItem = workflowService.startWithoutNotify(c, wsItem);
                            }
                        } else {
                            // Install the item
                            installItemService.installItem(c, wsItem);
                        }

                        // Add to extra collections
                        if (line.get("collection").size() > 0) {
                            for (int i = 1; i < collections.size(); i++) {
                                String handle = collections.get(i);
                                Collection extra = (Collection) handleService.resolveToObject(c, handle);
                                collectionService.addItem(c, extra, item);
                            }
                        }

                        // Commit changes to the object
//                        c.commit();
                        whatHasChanged.setItem(item);
                    }

                    // Record the changes
                    changes.add(whatHasChanged);
                }

                if (change) {
                    //only clear cache if changes have been made.
                    c.uncacheEntity(wsItem);
                    c.uncacheEntity(wfItem);
                    c.uncacheEntity(item);
                }
            }

            c.setMode(originalMode);
        } catch (MetadataImportException mie) {
            throw mie;
        } catch (Exception e) {
            e.printStackTrace();
        }

        // Return the changes
        return changes;
    }


    /**
     * This metod handles the BulkEditMetadataValue objects that correspond to Relationship metadatavalues
     * @param item  The item to which this metadatavalue will belong
     * @param dcv   The BulkEditMetadataValue to be processed
     * @throws SQLException If something goes wrong
     * @throws AuthorizeException   If something goes wrong
     */
    private void handleRelationshipMetadataValueFromBulkEditMetadataValue(Item item, BulkEditMetadataValue dcv)
        throws SQLException, AuthorizeException {
        LinkedList<String> values = new LinkedList<>();
        values.add(dcv.getValue());
        LinkedList<String> authorities = new LinkedList<>();
        authorities.add(dcv.getAuthority());
        LinkedList<Integer> confidences = new LinkedList<>();
        confidences.add(dcv.getConfidence());
        handleRelationMetadata(c, item, dcv.getSchema(), dcv.getElement(),
                               dcv.getQualifier(),
                               dcv.getLanguage(), values, authorities, confidences);
    }

    /**
     * Compare an item metadata with a line from CSV, and optionally update the item
     *
     * @param item    The current item metadata
     * @param fromCSV The metadata from the CSV file
     * @param change  Whether or not to make the update
     * @param md      The element to compare
     * @param changes The changes object to populate
     * @param line    line in CSV file
     * @throws SQLException       if there is a problem accessing a Collection from the database, from its handle
     * @throws AuthorizeException if there is an authorization problem with permissions
     */
    protected void compare(Item item, String[] fromCSV, boolean change,
                           String md, BulkEditChange changes, DSpaceCSVLine line)
        throws SQLException, AuthorizeException {
        // Log what metadata element we're looking at
        String all = "";
        for (String part : fromCSV) {
            all += part + ",";
        }
        all = all.substring(0, all.length());
        log.debug(LogManager.getHeader(c, "metadata_import",
                                       "item_id=" + item.getID() + ",fromCSV=" + all));

        // Don't compare collections  or actions
        if (("collection".equals(md)) || ("action".equals(md))) {
            return;
        }

        // Make a String array of the current values stored in this element
        // First, strip of language if it is there
        String language = null;
        if (md.contains("[")) {
            String[] bits = md.split("\\[");
            language = bits[1].substring(0, bits[1].length() - 1);
        }

        AuthorityValue fromAuthority = authorityValueService.getAuthorityValueType(md);
        if (md.indexOf(':') > 0) {
            md = md.substring(md.indexOf(':') + 1);
        }

        String[] bits = md.split("\\.");
        String schema = bits[0];
        String element = bits[1];
        // If there is a language on the element, strip if off
        if (element.contains("[")) {
            element = element.substring(0, element.indexOf('['));
        }
        String qualifier = null;
        if (bits.length > 2) {
            qualifier = bits[2];

            // If there is a language, strip if off
            if (qualifier.contains("[")) {
                qualifier = qualifier.substring(0, qualifier.indexOf('['));
            }
        }
        log.debug(LogManager.getHeader(c, "metadata_import",
                                       "item_id=" + item.getID() + ",fromCSV=" + all +
                                           ",looking_for_schema=" + schema +
                                           ",looking_for_element=" + element +
                                           ",looking_for_qualifier=" + qualifier +
                                           ",looking_for_language=" + language));
        String[] dcvalues;
        if (fromAuthority == null) {
            List<MetadataValue> current = itemService.getMetadata(item, schema, element, qualifier, language);
            dcvalues = new String[current.size()];
            int i = 0;
            for (MetadataValue dcv : current) {
                if (dcv.getAuthority() == null || !isAuthorityControlledField(md)) {
                    dcvalues[i] = dcv.getValue();
                } else {
                    dcvalues[i] = dcv.getValue() + csv.getAuthoritySeparator() + dcv.getAuthority();
                    dcvalues[i] += csv.getAuthoritySeparator() + (dcv.getConfidence() != -1 ? dcv
                        .getConfidence() : Choices.CF_ACCEPTED);
                }
                i++;
                log.debug(LogManager.getHeader(c, "metadata_import",
                                               "item_id=" + item.getID() + ",fromCSV=" + all +
                                                   ",found=" + dcv.getValue()));
            }
        } else {
            dcvalues = line.get(md).toArray(new String[line.get(md).size()]);
        }


        // Compare from current->csv
        for (int v = 0; v < fromCSV.length; v++) {
            String value = fromCSV[v];
            BulkEditMetadataValue dcv = getBulkEditValueFromCSV(language, schema, element, qualifier, value,
                                                                fromAuthority);
            if (fromAuthority != null) {
                value = dcv.getValue() + csv.getAuthoritySeparator() + dcv.getAuthority() + csv
                    .getAuthoritySeparator() + dcv.getConfidence();
                fromCSV[v] = value;
            }

            if ((value != null) && (!"".equals(value)) && (!contains(value, dcvalues))) {
                changes.registerAdd(dcv);
            } else {
                // Keep it
                changes.registerConstant(dcv);
            }
        }

        // Compare from csv->current
        for (String value : dcvalues) {
            // Look to see if it should be removed
            BulkEditMetadataValue dcv = new BulkEditMetadataValue();
            dcv.setSchema(schema);
            dcv.setElement(element);
            dcv.setQualifier(qualifier);
            dcv.setLanguage(language);
            if (value == null || !value.contains(csv.getAuthoritySeparator())) {
                simplyCopyValue(value, dcv);
            } else {
                String[] parts = value.split(csv.getAuthoritySeparator());
                dcv.setValue(parts[0]);
                dcv.setAuthority(parts[1]);
                dcv.setConfidence((parts.length > 2 ? Integer.valueOf(parts[2]) : Choices.CF_ACCEPTED));
            }

            // fromAuthority==null: with the current implementation metadata values from external authority sources
            // can only be used to add metadata, not to change or remove them
            // because e.g. an author that is not in the column "ORCID:dc.contributor.author" could still be in the
            // column "dc.contributor.author" so don't remove it
            if ((value != null) && (!"".equals(value)) && (!contains(value, fromCSV)) && fromAuthority == null) {
                // Remove it
                log.debug(LogManager.getHeader(c, "metadata_import",
                                               "item_id=" + item.getID() + ",fromCSV=" + all +
                                                   ",removing_schema=" + schema +
                                                   ",removing_element=" + element +
                                                   ",removing_qualifier=" + qualifier +
                                                   ",removing_language=" + language));
                changes.registerRemove(dcv);
            }
        }

        // Update the item if it has changed
        if ((change) &&
            ((changes.getAdds().size() > 0) || (changes.getRemoves().size() > 0))) {
            // Get the complete list of what values should now be in that element
            List<BulkEditMetadataValue> list = changes.getComplete();
            List<String> values = new ArrayList<String>();
            List<String> authorities = new ArrayList<String>();
            List<Integer> confidences = new ArrayList<Integer>();
            for (BulkEditMetadataValue value : list) {
                if ((qualifier == null) && (language == null)) {
                    if ((schema.equals(value.getSchema())) &&
                        (element.equals(value.getElement())) &&
                        (value.getQualifier() == null) &&
                        (value.getLanguage() == null)) {
                        values.add(value.getValue());
                        authorities.add(value.getAuthority());
                        confidences.add(value.getConfidence());
                    }
                } else if (qualifier == null) {
                    if ((schema.equals(value.getSchema())) &&
                        (element.equals(value.getElement())) &&
                        (language.equals(value.getLanguage())) &&
                        (value.getQualifier() == null)) {
                        values.add(value.getValue());
                        authorities.add(value.getAuthority());
                        confidences.add(value.getConfidence());
                    }
                } else if (language == null) {
                    if ((schema.equals(value.getSchema())) &&
                        (element.equals(value.getElement())) &&
                        (qualifier.equals(value.getQualifier())) &&
                        (value.getLanguage() == null)) {
                        values.add(value.getValue());
                        authorities.add(value.getAuthority());
                        confidences.add(value.getConfidence());
                    }
                } else {
                    if ((schema.equals(value.getSchema())) &&
                        (element.equals(value.getElement())) &&
                        (qualifier.equals(value.getQualifier())) &&
                        (language.equals(value.getLanguage()))) {
                        values.add(value.getValue());
                        authorities.add(value.getAuthority());
                        confidences.add(value.getConfidence());
                    }
                }
            }


<<<<<<< HEAD
            if (StringUtils.equals(schema, "relation")) {
                List<RelationshipType> relationshipTypeList = relationshipTypeService
                    .findByLeftOrRightLabel(c, element);
                for (RelationshipType relationshipType : relationshipTypeList) {
                    for (Relationship relationship : relationshipService
                        .findByItemAndRelationshipType(c, item, relationshipType)) {
                        relationshipService.delete(c, relationship);
                        relationshipService.update(c, relationship);
                    }
                }
=======
            if (StringUtils.equals(schema, MetadataSchemaEnum.RELATION.getName())) {
>>>>>>> 09faec3f
                handleRelationMetadata(c, item, schema, element, qualifier, language, values, authorities, confidences);
            } else {
                itemService.clearMetadata(c, item, schema, element, qualifier, language);
                itemService.addMetadata(c, item, schema, element, qualifier,
                                        language, values, authorities, confidences);
                itemService.update(c, item);
            }
        }
    }

    /**
     * This method decides whether the metadatavalue is of type relation.type or if it corresponds to
     * a relationship and handles it accordingly to their respective methods
     * @param c             The relevant DSpace context
     * @param item          The item to which this metadatavalue belongs to
     * @param schema        The schema for the metadatavalue
     * @param element       The element for the metadatavalue
     * @param qualifier     The qualifier for the metadatavalue
     * @param language      The language for the metadatavalue
     * @param values        The values for the metadatavalue
     * @param authorities   The authorities for the metadatavalue
     * @param confidences   The confidences for the metadatavalue
     * @throws SQLException If something goes wrong
     * @throws AuthorizeException   If something goes wrong
     */
    private void handleRelationMetadata(Context c, Item item, String schema, String element, String qualifier,
                                        String language, List<String> values, List<String> authorities,
                                        List<Integer> confidences) throws SQLException, AuthorizeException {

        if (StringUtils.equals(element, "type") && StringUtils.isBlank(qualifier)) {
            handleRelationTypeMetadata(c, item, schema, element, qualifier, language, values, authorities, confidences);

        } else {
            for (String value : values) {
                handleRelationOtherMetadata(c, item, element, value);
            }
        }

    }

    /**
     * This method takes the item, element and values to determine what relationships should be built
     * for these parameters and calls on the method to construct them
     * @param c         The relevant DSpace context
     * @param item      The item that the relationships will be made for
     * @param element   The string determining which relationshiptype is to be used
     * @param value    The value for the relationship
     * @throws SQLException If something goes wrong
     * @throws AuthorizeException   If something goes wrong
     */
    private void handleRelationOtherMetadata(Context c, Item item, String element, String value)
        throws SQLException, AuthorizeException {
        Entity entity = entityService.findByItemId(c, item.getID());
        boolean left = false;
        List<RelationshipType> acceptableRelationshipTypes = new LinkedList<>();
        String url = handleService.resolveToURL(c, value);
        UUID uuid = UUIDUtils.fromString(value);
        if (uuid == null && StringUtils.isNotBlank(url)) {
            return;
        }

        Entity relationEntity = entityService.findByItemId(c, uuid);


        List<RelationshipType> leftRelationshipTypesForEntity = entityService.getLeftRelationshipTypes(c, entity);
        List<RelationshipType> rightRelationshipTypesForEntity = entityService.getRightRelationshipTypes(c, entity);

        for (RelationshipType relationshipType : entityService.getAllRelationshipTypes(c, entity)) {
            if (StringUtils.equalsIgnoreCase(relationshipType.getLeftLabel(), element)) {
                left = handleLeftLabelEqualityRelationshipTypeElement(c, entity, relationEntity, left,
                                                                      acceptableRelationshipTypes,
                                                                      leftRelationshipTypesForEntity,
                                                                      relationshipType);
            } else if (StringUtils.equalsIgnoreCase(relationshipType.getRightLabel(), element)) {
                left = handleRightLabelEqualityRelationshipTypeElement(c, entity, relationEntity, left,
                                                                       acceptableRelationshipTypes,
                                                                       rightRelationshipTypesForEntity,
                                                                       relationshipType);
            }
        }

        if (acceptableRelationshipTypes.size() > 1) {
            System.out.println("Ambiguous relationship_types were found");
            log.error("Ambiguous relationship_types were found");
            return;
        }
        if (acceptableRelationshipTypes.size() == 0) {
            System.out.println("no relationship_types were found");
            log.error("no relationship_types were found");
            return;
        }

        buildRelationObject(c, item, value, left, acceptableRelationshipTypes);
    }

    /**
     * This method creates the relationship for the item and stores it in the database
     * @param c         The relevant DSpace context
     * @param item      The item for which this relationship will be constructed
     * @param values    The value for the relationship
     * @param left      A boolean indicating whether the item is the leftItem or the rightItem
     * @param acceptableRelationshipTypes   The acceptable relationship types
     * @throws SQLException If something goes wrong
     * @throws AuthorizeException   If something goes wrong
     */
    private void buildRelationObject(Context c, Item item, String value, boolean left,
                                     List<RelationshipType> acceptableRelationshipTypes)
        throws SQLException, AuthorizeException {
        Relationship relationship = new Relationship();
        RelationshipType acceptedRelationshipType = acceptableRelationshipTypes.get(0);
        if (left) {
            relationship.setLeftItem(item);
            relationship.setRightItem(itemService.findByIdOrLegacyId(c, value));
        } else {
            relationship.setRightItem(item);
            relationship.setLeftItem(itemService.findByIdOrLegacyId(c, value));
        }
        relationship.setRelationshipType(acceptedRelationshipType);
        relationship.setLeftPlace(relationshipService.findLeftPlaceByLeftItem(c, relationship.getLeftItem()) + 1);
        relationship.setRightPlace(relationshipService.findRightPlaceByRightItem(c, relationship.getLeftItem()) + 1);
        Relationship persistedRelationship = relationshipService.create(c, relationship);
        relationshipService.update(c, persistedRelationship);
    }

    /**
     * This method will add RelationshipType objects to the acceptableRelationshipTypes list
     * if applicable and valid RelationshipType objects are found. It will also return a boolean indicating
     * whether we're dealing with a left Relationship or not
     * @param c                                 The relevant DSpace context
     * @param entity                            The Entity for which the RelationshipType has to be checked
     * @param relationEntity                    The other Entity of the Relationship
     * @param left                              Boolean indicating whether the Relationship is left or not
     * @param acceptableRelationshipTypes       The list of RelationshipType objects that will be added to
     * @param rightRelationshipTypesForEntity   The list of RelationshipType objects that are possible
     *                                          for the right entity
     * @param relationshipType                  The RelationshipType object that we want to check whether it's
     *                                          valid to be added or not
     * @return                                  A boolean indicating whether the relationship is left or right, will
     *                                          be false in this case
     * @throws SQLException                     If something goes wrong
     */
    private boolean handleRightLabelEqualityRelationshipTypeElement(Context c, Entity entity, Entity relationEntity,
                                                                    boolean left,
                                                                    List<RelationshipType> acceptableRelationshipTypes,
                                                                    List<RelationshipType>
                                                                        rightRelationshipTypesForEntity,
                                                                    RelationshipType relationshipType)
        throws SQLException {
        if (StringUtils.equalsIgnoreCase(entityService.getType(c, entity).getLabel(),
                                         relationshipType.getRightType().getLabel()) &&
            StringUtils.equalsIgnoreCase(entityService.getType(c, relationEntity).getLabel(),
                                         relationshipType.getLeftType().getLabel())) {

            for (RelationshipType rightRelationshipType : rightRelationshipTypesForEntity) {
                if (StringUtils.equalsIgnoreCase(rightRelationshipType.getLeftType().getLabel(),
                                                 relationshipType.getLeftType().getLabel()) ||
                    StringUtils.equalsIgnoreCase(rightRelationshipType.getRightType().getLabel(),
                                                 relationshipType.getLeftType().getLabel())) {
                    left = false;
                    acceptableRelationshipTypes.add(relationshipType);
                }
            }
        }
        return left;
    }

    /**
     * This method will add RelationshipType objects to the acceptableRelationshipTypes list
     * if applicable and valid RelationshipType objects are found. It will also return a boolean indicating
     * whether we're dealing with a left Relationship or not
     * @param c                                 The relevant DSpace context
     * @param entity                            The Entity for which the RelationshipType has to be checked
     * @param relationEntity                    The other Entity of the Relationship
     * @param left                              Boolean indicating whether the Relationship is left or not
     * @param acceptableRelationshipTypes       The list of RelationshipType objects that will be added to
     * @param leftRelationshipTypesForEntity    The list of RelationshipType objects that are possible
     *                                          for the left entity
     * @param relationshipType                  The RelationshipType object that we want to check whether it's
     *                                          valid to be added or not
     * @return                                  A boolean indicating whether the relationship is left or right, will
     *                                          be true in this case
     * @throws SQLException                     If something goes wrong
     */
    private boolean handleLeftLabelEqualityRelationshipTypeElement(Context c, Entity entity, Entity relationEntity,
                                                                   boolean left,
                                                                   List<RelationshipType> acceptableRelationshipTypes,
                                                                   List<RelationshipType>
                                                                       leftRelationshipTypesForEntity,
                                                                   RelationshipType relationshipType)
        throws SQLException {
        if (StringUtils.equalsIgnoreCase(entityService.getType(c, entity).getLabel(),
                                         relationshipType.getLeftType().getLabel()) &&
            StringUtils.equalsIgnoreCase(entityService.getType(c, relationEntity).getLabel(),
                                         relationshipType.getRightType().getLabel())) {
            for (RelationshipType leftRelationshipType : leftRelationshipTypesForEntity) {
                if (StringUtils.equalsIgnoreCase(leftRelationshipType.getRightType().getLabel(),
                                                 relationshipType.getRightType().getLabel()) ||
                    StringUtils.equalsIgnoreCase(leftRelationshipType.getLeftType().getLabel(),
                                                 relationshipType.getRightType().getLabel())) {
                    left = true;
                    acceptableRelationshipTypes.add(relationshipType);
                }
            }
        }
        return left;
    }

    /**
     * This method will add the relationship.type metadata to the item if an EntityType can be found for the value in
     * the values list.
     * @param c             The relevant DSpace context
     * @param item          The item to which this metadatavalue will be added
     * @param schema        The schema for the metadatavalue to be added
     * @param element       The element for the metadatavalue to be added
     * @param qualifier     The qualifier for the metadatavalue to be added
     * @param language      The language for the metadatavalue to be added
     * @param values        The value on which we'll search for EntityType object and it's the value
     *                      for the metadatavalue that will be created
     * @param authorities   The authority for the metadatavalue. This will be filled with the ID
     *                      of the found EntityType for the value if it exists
     * @param confidences   The confidence for the metadatavalue
     * @throws SQLException If something goes wrong
     * @throws AuthorizeException   If something goes wrong
     */
    private void handleRelationTypeMetadata(Context c, Item item, String schema, String element, String qualifier,
                                            String language, List<String> values, List<String> authorities,
                                            List<Integer> confidences)
        throws SQLException, AuthorizeException {
        EntityType entityType = entityTypeService.findByEntityType(c, values.get(0));
        if (entityType != null) {
            authorities.add(String.valueOf(entityType.getID()));
            itemService.clearMetadata(c, item, schema, element, qualifier, language);
            itemService.addMetadata(c, item, schema, element, qualifier, language,
                                    values, authorities, confidences);
            itemService.update(c, item);
        }
    }

    /**
     * Compare changes between an items owning collection and mapped collections
     * and what is in the CSV file
     *
     * @param item              The item in question
     * @param collections       The collection handles from the CSV file
     * @param actualCollections The Collections from the actual item
     * @param bechange          The bulkedit change object for this item
     * @param change            Whether or not to actuate a change
     * @throws SQLException            if there is a problem accessing a Collection from the database, from its handle
     * @throws AuthorizeException      if there is an authorization problem with permissions
     * @throws IOException             Can be thrown when moving items in communities
     * @throws MetadataImportException If something goes wrong to be reported back to the user
     */
    protected void compare(Item item,
                           List<String> collections,
                           List<Collection> actualCollections,
                           BulkEditChange bechange,
                           boolean change)
        throws SQLException, AuthorizeException, IOException, MetadataImportException {
        // First, check the owning collection (as opposed to mapped collections) is the same of changed
        String oldOwner = item.getOwningCollection().getHandle();
        String newOwner = collections.get(0);
        // Resolve the handle to the collection
        Collection newCollection = (Collection) handleService.resolveToObject(c, newOwner);

        // Check it resolved OK
        if (newCollection == null) {
            throw new MetadataImportException(
                "'" + newOwner + "' is not a Collection! You must specify a valid collection ID");
        }

        if (!oldOwner.equals(newOwner)) {
            // Register the old and new owning collections
            bechange.changeOwningCollection(item.getOwningCollection(),
                                            (Collection) handleService.resolveToObject(c, newOwner));
        }

        // Second, loop through the strings from the CSV of mapped collections
        boolean first = true;
        for (String csvcollection : collections) {
            // Ignore the first collection as this is the owning collection
            if (!first) {
                // Look for it in the actual list of Collections
                boolean found = false;
                for (Collection collection : actualCollections) {
                    if (collection.getID() != item.getOwningCollection().getID()) {
                        // Is it there?
                        if (csvcollection.equals(collection.getHandle())) {
                            found = true;
                        }
                    }
                }

                // Was it found?
                DSpaceObject dso = handleService.resolveToObject(c, csvcollection);
                if ((dso == null) || (dso.getType() != Constants.COLLECTION)) {
                    throw new MetadataImportException("Collection defined for item " + item.getID() +
                                                          " (" + item.getHandle() + ") is not a collection");
                }
                if (!found) {
                    // Register the new mapped collection
                    Collection col = (Collection) dso;
                    bechange.registerNewMappedCollection(col);
                }
            }
            first = false;
        }

        // Third, loop through the strings from the current item
        for (Collection collection : actualCollections) {
            // Look for it in the actual list of Collections
            boolean found = false;
            first = true;
            for (String csvcollection : collections) {
                // Don't check the owning collection
                if ((first) && (collection.getID().equals(item.getOwningCollection().getID()))) {
                    found = true;
                } else {
                    // Is it there?
                    if (!first && collection.getHandle().equals(csvcollection)) {
                        found = true;
                    }
                }
                first = false;
            }

            // Was it found?
            if (!found) {
                // Record that it isn't there any more
                bechange.registerOldMappedCollection(collection);
            }
        }

        // Process the changes
        if (change) {
            // Remove old mapped collections
            for (Collection collection : bechange.getOldMappedCollections()) {
                collectionService.removeItem(c, collection, item);
            }

            // Add to new owned collection
            if (bechange.getNewOwningCollection() != null) {
                collectionService.addItem(c, bechange.getNewOwningCollection(), item);
                item.setOwningCollection(bechange.getNewOwningCollection());
                itemService.update(c, item);
            }

            // Remove from old owned collection (if still a member)
            if (bechange.getOldOwningCollection() != null) {
                boolean found = false;
                for (Collection c : item.getCollections()) {
                    if (c.getID().equals(bechange.getOldOwningCollection().getID())) {
                        found = true;
                    }
                }

                if (found) {
                    collectionService.removeItem(c, bechange.getOldOwningCollection(), item);
                }
            }

            // Add to new mapped collections
            for (Collection collection : bechange.getNewMappedCollections()) {
                collectionService.addItem(c, collection, item);
            }

        }
    }

    /**
     * Add an item metadata with a line from CSV, and optionally update the item
     *
     * @param fromCSV The metadata from the CSV file
     * @param md      The element to compare
     * @param changes The changes object to populate
     * @throws SQLException       when an SQL error has occurred (querying DSpace)
     * @throws AuthorizeException If the user can't make the changes
     */
    protected void add(String[] fromCSV, String md, BulkEditChange changes)
        throws SQLException, AuthorizeException {
        // Don't add owning collection or action
        if (("collection".equals(md)) || ("action".equals(md))) {
            return;
        }

        // Make a String array of the values
        // First, strip of language if it is there
        String language = null;
        if (md.contains("[")) {
            String[] bits = md.split("\\[");
            language = bits[1].substring(0, bits[1].length() - 1);
        }
        AuthorityValue fromAuthority = authorityValueService.getAuthorityValueType(md);
        if (md.indexOf(':') > 0) {
            md = md.substring(md.indexOf(':') + 1);
        }

        String[] bits = md.split("\\.");
        String schema = bits[0];
        String element = bits[1];
        // If there is a language on the element, strip if off
        if (element.contains("[")) {
            element = element.substring(0, element.indexOf('['));
        }
        String qualifier = null;
        if (bits.length > 2) {
            qualifier = bits[2];

            // If there is a language, strip if off
            if (qualifier.contains("[")) {
                qualifier = qualifier.substring(0, qualifier.indexOf('['));
            }
        }

        // Add all the values
        for (String value : fromCSV) {
            BulkEditMetadataValue dcv = getBulkEditValueFromCSV(language, schema, element, qualifier, value,
                                                                fromAuthority);
            if (fromAuthority != null) {
                value = dcv.getValue() + csv.getAuthoritySeparator() + dcv.getAuthority() + csv
                    .getAuthoritySeparator() + dcv.getConfidence();
            }

            // Add it
            if ((value != null) && (!"".equals(value))) {
                changes.registerAdd(dcv);
            }
        }
    }

    protected BulkEditMetadataValue getBulkEditValueFromCSV(String language, String schema, String element,
                                                            String qualifier, String value,
                                                            AuthorityValue fromAuthority) {
        // Look to see if it should be removed
        BulkEditMetadataValue dcv = new BulkEditMetadataValue();
        dcv.setSchema(schema);
        dcv.setElement(element);
        dcv.setQualifier(qualifier);
        dcv.setLanguage(language);
        if (fromAuthority != null) {
            if (value.indexOf(':') > 0) {
                value = value.substring(0, value.indexOf(':'));
            }

            // look up the value and authority in solr
            List<AuthorityValue> byValue = authorityValueService.findByValue(c, schema, element, qualifier, value);
            AuthorityValue authorityValue = null;
            if (byValue.isEmpty()) {
                String toGenerate = fromAuthority.generateString() + value;
                String field = schema + "_" + element + (StringUtils.isNotBlank(qualifier) ? "_" + qualifier : "");
                authorityValue = authorityValueService.generate(c, toGenerate, value, field);
                dcv.setAuthority(toGenerate);
            } else {
                authorityValue = byValue.get(0);
                dcv.setAuthority(authorityValue.getId());
            }

            dcv.setValue(authorityValue.getValue());
            dcv.setConfidence(Choices.CF_ACCEPTED);
        } else if (value == null || !value.contains(csv.getAuthoritySeparator())) {
            simplyCopyValue(value, dcv);
        } else {
            String[] parts = value.split(csv.getEscapedAuthoritySeparator());
            dcv.setValue(parts[0]);
            dcv.setAuthority(parts[1]);
            dcv.setConfidence((parts.length > 2 ? Integer.valueOf(parts[2]) : Choices.CF_ACCEPTED));
        }
        return dcv;
    }

    protected void simplyCopyValue(String value, BulkEditMetadataValue dcv) {
        dcv.setValue(value);
        dcv.setAuthority(null);
        dcv.setConfidence(Choices.CF_UNSET);
    }

    /**
     * Method to find if a String occurs in an array of Strings
     *
     * @param needle   The String to look for
     * @param haystack The array of Strings to search through
     * @return Whether or not it is contained
     */
    protected boolean contains(String needle, String[] haystack) {
        // Look for the needle in the haystack
        for (String examine : haystack) {
            if (clean(examine).equals(clean(needle))) {
                return true;
            }
        }
        return false;
    }

    /**
     * Clean elements before comparing
     *
     * @param in The element to clean
     * @return The cleaned up element
     */
    protected String clean(String in) {
        // Check for nulls
        if (in == null) {
            return null;
        }

        // Remove newlines as different operating systems sometimes use different formats
        return in.replaceAll("\r\n", "").replaceAll("\n", "").trim();
    }

    /**
     * Print the help message
     *
     * @param options  The command line options the user gave
     * @param exitCode the system exit code to use
     */
    private static void printHelp(Options options, int exitCode) {
        // print the help message
        HelpFormatter myhelp = new HelpFormatter();
        myhelp.printHelp("MetatadataImport\n", options);
        System.out.println("\nmetadataimport: MetadataImport -f filename");
        System.exit(exitCode);
    }

    /**
     * Display the changes that have been detected, or that have been made
     *
     * @param changes The changes detected
     * @param changed Whether or not the changes have been made
     * @return The number of items that have changed
     */
    private static int displayChanges(List<BulkEditChange> changes, boolean changed) {
        // Display the changes
        int changeCounter = 0;
        for (BulkEditChange change : changes) {
            // Get the changes
            List<BulkEditMetadataValue> adds = change.getAdds();
            List<BulkEditMetadataValue> removes = change.getRemoves();
            List<Collection> newCollections = change.getNewMappedCollections();
            List<Collection> oldCollections = change.getOldMappedCollections();
            if ((adds.size() > 0) || (removes.size() > 0) ||
                (newCollections.size() > 0) || (oldCollections.size() > 0) ||
                (change.getNewOwningCollection() != null) || (change.getOldOwningCollection() != null) ||
                (change.isDeleted()) || (change.isWithdrawn()) || (change.isReinstated())) {
                // Show the item
                Item i = change.getItem();

                System.out.println("-----------------------------------------------------------");
                if (!change.isNewItem()) {
                    System.out.println("Changes for item: " + i.getID() + " (" + i.getHandle() + ")");
                } else {
                    System.out.print("New item: ");
                    if (i != null) {
                        if (i.getHandle() != null) {
                            System.out.print(i.getID() + " (" + i.getHandle() + ")");
                        } else {
                            System.out.print(i.getID() + " (in workflow)");
                        }
                    }
                    System.out.println();
                }
                changeCounter++;
            }

            // Show actions
            if (change.isDeleted()) {
                if (changed) {
                    System.out.println(" - EXPUNGED!");
                } else {
                    System.out.println(" - EXPUNGE!");
                }
            }
            if (change.isWithdrawn()) {
                if (changed) {
                    System.out.println(" - WITHDRAWN!");
                } else {
                    System.out.println(" - WITHDRAW!");
                }
            }
            if (change.isReinstated()) {
                if (changed) {
                    System.out.println(" - REINSTATED!");
                } else {
                    System.out.println(" - REINSTATE!");
                }
            }

            if (change.getNewOwningCollection() != null) {
                Collection c = change.getNewOwningCollection();
                if (c != null) {
                    String cHandle = c.getHandle();
                    String cName = c.getName();
                    if (!changed) {
                        System.out.print(" + New owning collection (" + cHandle + "): ");
                    } else {
                        System.out.print(" + New owning collection  (" + cHandle + "): ");
                    }
                    System.out.println(cName);
                }

                c = change.getOldOwningCollection();
                if (c != null) {
                    String cHandle = c.getHandle();
                    String cName = c.getName();
                    if (!changed) {
                        System.out.print(" + Old owning collection (" + cHandle + "): ");
                    } else {
                        System.out.print(" + Old owning collection  (" + cHandle + "): ");
                    }
                    System.out.println(cName);
                }
            }

            // Show new mapped collections
            for (Collection c : newCollections) {
                String cHandle = c.getHandle();
                String cName = c.getName();
                if (!changed) {
                    System.out.print(" + Map to collection (" + cHandle + "): ");
                } else {
                    System.out.print(" + Mapped to collection  (" + cHandle + "): ");
                }
                System.out.println(cName);
            }

            // Show old mapped collections
            for (Collection c : oldCollections) {
                String cHandle = c.getHandle();
                String cName = c.getName();
                if (!changed) {
                    System.out.print(" + Un-map from collection (" + cHandle + "): ");
                } else {
                    System.out.print(" + Un-mapped from collection  (" + cHandle + "): ");
                }
                System.out.println(cName);
            }

            // Show additions
            for (BulkEditMetadataValue metadataValue : adds) {
                String md = metadataValue.getSchema() + "." + metadataValue.getElement();
                if (metadataValue.getQualifier() != null) {
                    md += "." + metadataValue.getQualifier();
                }
                if (metadataValue.getLanguage() != null) {
                    md += "[" + metadataValue.getLanguage() + "]";
                }
                if (!changed) {
                    System.out.print(" + Add    (" + md + "): ");
                } else {
                    System.out.print(" + Added   (" + md + "): ");
                }
                System.out.print(metadataValue.getValue());
                if (isAuthorityControlledField(md)) {
                    System.out.print(", authority = " + metadataValue.getAuthority());
                    System.out.print(", confidence = " + metadataValue.getConfidence());
                }
                System.out.println("");
            }

            // Show removals
            for (BulkEditMetadataValue metadataValue : removes) {
                String md = metadataValue.getSchema() + "." + metadataValue.getElement();
                if (metadataValue.getQualifier() != null) {
                    md += "." + metadataValue.getQualifier();
                }
                if (metadataValue.getLanguage() != null) {
                    md += "[" + metadataValue.getLanguage() + "]";
                }
                if (!changed) {
                    System.out.print(" - Remove (" + md + "): ");
                } else {
                    System.out.print(" - Removed (" + md + "): ");
                }
                System.out.print(metadataValue.getValue());
                if (isAuthorityControlledField(md)) {
                    System.out.print(", authority = " + metadataValue.getAuthority());
                    System.out.print(", confidence = " + metadataValue.getConfidence());
                }
                System.out.println("");
            }
        }
        return changeCounter;
    }

    /**
     * is the field is defined as authority controlled
     */
    private static boolean isAuthorityControlledField(String md) {
        String mdf = StringUtils.substringAfter(md, ":");
        mdf = StringUtils.substringBefore(mdf, "[");
        return authorityControlled.contains(mdf);
    }

    /**
     * Set authority controlled fields
     */
    private static void setAuthorizedMetadataFields() {
        authorityControlled = new HashSet<String>();
        Enumeration propertyNames = ConfigurationManager.getProperties().propertyNames();
        while (propertyNames.hasMoreElements()) {
            String key = ((String) propertyNames.nextElement()).trim();
            if (key.startsWith(AC_PREFIX)
                && ConfigurationManager.getBooleanProperty(key, false)) {
                authorityControlled.add(key.substring(AC_PREFIX.length()));
            }
        }
    }

    /**
     * main method to run the metadata exporter
     *
     * @param argv the command line arguments given
     */
    public static void main(String[] argv) {
        // Create an options object and populate it
        CommandLineParser parser = new PosixParser();

        Options options = new Options();

        options.addOption("f", "file", true, "source file");
        options.addOption("e", "email", true, "email address or user id of user (required if adding new items)");
        options.addOption("s", "silent", false,
                          "silent operation - doesn't request confirmation of changes USE WITH CAUTION");
        options.addOption("w", "workflow", false, "workflow - when adding new items, use collection workflow");
        options.addOption("n", "notify", false,
                          "notify - when adding new items using a workflow, send notification emails");
        options.addOption("t", "template", false,
                          "template - when adding new items, use the collection template (if it exists)");
        options.addOption("h", "help", false, "help");

        // Parse the command line arguments
        CommandLine line;
        try {
            line = parser.parse(options, argv);
        } catch (ParseException pe) {
            System.err.println("Error parsing command line arguments: " + pe.getMessage());
            System.exit(1);
            return;
        }

        if (line.hasOption('h')) {
            printHelp(options, 0);
        }

        // Check a filename is given
        if (!line.hasOption('f')) {
            System.err.println("Required parameter -f missing!");
            printHelp(options, 1);
        }
        String filename = line.getOptionValue('f');

        // Option to apply template to new items
        boolean useTemplate = false;
        if (line.hasOption('t')) {
            useTemplate = true;
        }

        // Options for workflows, and workflow notifications for new items
        boolean useWorkflow = false;
        boolean workflowNotify = false;
        if (line.hasOption('w')) {
            useWorkflow = true;
            if (line.hasOption('n')) {
                workflowNotify = true;
            }
        } else if (line.hasOption('n')) {
            System.err.println("Invalid option 'n': (notify) can only be specified with the 'w' (workflow) option.");
            System.exit(1);
        }

        // Create a context
        Context c;
        try {
            c = new Context();
            c.turnOffAuthorisationSystem();
        } catch (Exception e) {
            System.err.println("Unable to create a new DSpace Context: " + e.getMessage());
            System.exit(1);
            return;
        }

        // Find the EPerson, assign to context
        try {
            if (line.hasOption('e')) {
                EPerson eperson;
                String e = line.getOptionValue('e');
                if (e.indexOf('@') != -1) {
                    eperson = EPersonServiceFactory.getInstance().getEPersonService().findByEmail(c, e);
                } else {
                    eperson = EPersonServiceFactory.getInstance().getEPersonService().find(c, UUID.fromString(e));
                }

                if (eperson == null) {
                    System.out.println("Error, eperson cannot be found: " + e);
                    System.exit(1);
                }
                c.setCurrentUser(eperson);
            }
        } catch (Exception e) {
            System.err.println("Unable to find DSpace user: " + e.getMessage());
            System.exit(1);
            return;
        }

        // Is this a silent run?
        boolean change = false;

        // Read lines from the CSV file
        DSpaceCSV csv;
        try {
            csv = new DSpaceCSV(new File(filename), c);
        } catch (MetadataImportInvalidHeadingException miihe) {
            System.err.println(miihe.getMessage());
            System.exit(1);
            return;
        } catch (Exception e) {
            System.err.println("Error reading file: " + e.getMessage());
            System.exit(1);
            return;
        }

        // Perform the first import - just highlight differences
        MetadataImport importer = new MetadataImport(c, csv);
        List<BulkEditChange> changes;

        if (!line.hasOption('s')) {
            // See what has changed
            try {
                changes = importer.runImport(false, useWorkflow, workflowNotify, useTemplate);
            } catch (MetadataImportException mie) {
                System.err.println("Error: " + mie.getMessage());
                System.exit(1);
                return;
            }

            // Display the changes
            int changeCounter = displayChanges(changes, false);

            // If there were changes, ask if we should execute them
            if (changeCounter > 0) {
                try {
                    // Ask the user if they want to make the changes
                    System.out.println("\n" + changeCounter + " item(s) will be changed\n");
                    System.out.print("Do you want to make these changes? [y/n] ");
                    String yn = (new BufferedReader(new InputStreamReader(System.in))).readLine();
                    if ("y".equalsIgnoreCase(yn)) {
                        change = true;
                    } else {
                        System.out.println("No data has been changed.");
                    }
                } catch (IOException ioe) {
                    System.err.println("Error: " + ioe.getMessage());
                    System.err.println("No changes have been made");
                    System.exit(1);
                }
            } else {
                System.out.println("There were no changes detected");
            }
        } else {
            change = true;
        }

        try {
            // If required, make the change
            if (change) {
                try {
                    // Make the changes
                    changes = importer.runImport(true, useWorkflow, workflowNotify, useTemplate);
                } catch (MetadataImportException mie) {
                    System.err.println("Error: " + mie.getMessage());
                    System.exit(1);
                    return;
                }

                // Display the changes
                displayChanges(changes, true);

                // Commit the change to the DB
//                c.commit();
            }

            // Finsh off and tidy up
            c.restoreAuthSystemState();
            c.complete();
        } catch (Exception e) {
            c.abort();
            System.err.println("Error committing changes to database: " + e.getMessage());
            System.err.println("Aborting most recent changes.");
            System.exit(1);
        }
    }
}<|MERGE_RESOLUTION|>--- conflicted
+++ resolved
@@ -638,8 +638,7 @@
             }
 
 
-<<<<<<< HEAD
-            if (StringUtils.equals(schema, "relation")) {
+            if (StringUtils.equals(schema, MetadataSchemaEnum.RELATION.getName())) {
                 List<RelationshipType> relationshipTypeList = relationshipTypeService
                     .findByLeftOrRightLabel(c, element);
                 for (RelationshipType relationshipType : relationshipTypeList) {
@@ -649,9 +648,6 @@
                         relationshipService.update(c, relationship);
                     }
                 }
-=======
-            if (StringUtils.equals(schema, MetadataSchemaEnum.RELATION.getName())) {
->>>>>>> 09faec3f
                 handleRelationMetadata(c, item, schema, element, qualifier, language, values, authorities, confidences);
             } else {
                 itemService.clearMetadata(c, item, schema, element, qualifier, language);
