--- conflicted
+++ resolved
@@ -90,9 +90,6 @@
 
     @Override
     public void setName(Context context, Group group, String name) throws SQLException {
-<<<<<<< HEAD
-        group.setName(context, name);
-=======
         if (group.isPermanent())
         {
             log.error("Attempt to rename permanent Group {} to {}.",
@@ -101,7 +98,6 @@
         }
         else
             group.setName(context, name);
->>>>>>> e789ce90
     }
 
     @Override
