--- conflicted
+++ resolved
@@ -7,12 +7,8 @@
  */
 package org.dspace.xmlworkflow.factory;
 
-<<<<<<< HEAD
-import java.io.IOException;
 import java.util.List;
 
-=======
->>>>>>> 96c084c4
 import org.dspace.content.Collection;
 import org.dspace.xmlworkflow.WorkflowConfigurationException;
 import org.dspace.xmlworkflow.state.Workflow;
@@ -30,26 +26,7 @@
  */
 public interface XmlWorkflowFactory {
 
-<<<<<<< HEAD
     public final String LEGACY_WORKFLOW_NAME = "default";
-
-    public Workflow getWorkflow(Collection collection) throws WorkflowConfigurationException;
-
-    public Workflow getWorkflowByName(String workflowName) throws WorkflowConfigurationException;
-
-    public List<Workflow> getAllConfiguredWorkflows() throws WorkflowConfigurationException;
-
-    public boolean workflowByThisNameExists(String workflowName) throws WorkflowConfigurationException;
-
-    public boolean isDefaultWorkflow(String workflowName) throws WorkflowConfigurationException;
-
-    public Workflow getDefaultWorkflow() throws WorkflowConfigurationException;
-
-    public List<String> getCollectionHandlesMappedToWorklow(String workflowName) throws WorkflowConfigurationException;
-
-    public Step createStep(Workflow workflow, String stepID) throws WorkflowConfigurationException, IOException;
-=======
->>>>>>> 96c084c4
 
     /**
      * Retrieve the workflow configuration for a single collection
@@ -59,4 +36,50 @@
      * @throws WorkflowConfigurationException occurs if there is a configuration error in the workflow
      */
     public Workflow getWorkflow(Collection collection) throws WorkflowConfigurationException;
+
+    /**
+     * Retrieves the workflow configuration by name
+     *
+     * @param workflowName the name for which we want our workflow
+     * @return the workflow configuration
+     * @throws WorkflowConfigurationException occurs if there is no workflow configured by that name
+     */
+    public Workflow getWorkflowByName(String workflowName) throws WorkflowConfigurationException;
+
+    /**
+     * Creates a list of all configured workflows, or returns the cache of this if it was already created
+     *
+     * @return List of all configured workflows
+     */
+    public List<Workflow> getAllConfiguredWorkflows();
+
+    /**
+     * Check to see if there is a workflow configured by the given name
+     *
+     * @param workflowName Name of a possible configured workflow
+     * @return True if there is a workflow configured by this name, false otherwise
+     * @throws WorkflowConfigurationException occurs if there is no workflow configured by that name
+     */
+    public boolean workflowByThisNameExists(String workflowName);
+
+    /**
+     * Check to see if the given workflowName is the workflow configured to be default for collections
+     * @param workflowName  Name of workflow to check if default
+     * @return  True if given workflowName is the workflow mapped to default for collections, otherwise false
+     */
+    public boolean isDefaultWorkflow(String workflowName) throws WorkflowConfigurationException;
+
+    /**
+     * Gets the default workflow, i.e. the workflow that is mapped to collection=default in workflow.xml
+     */
+    public Workflow getDefaultWorkflow();
+
+    /**
+     * Return a list of collections handles that are mapped to the given workflow in the workflow configuration.
+     * Makes use of a cache so it only retrieves the workflowName->List<collectionHandle> if it's not cached
+     *
+     * @param workflowName Name of workflow we want the collections of that are mapped to is
+     * @return List of collection handles mapped to the requested workflow
+     */
+    public List<String> getCollectionHandlesMappedToWorklow(String workflowName);
 }