--- conflicted
+++ resolved
@@ -39,23 +39,28 @@
  */
 package org.dspace.content;
 
+import java.sql.SQLException;
 import java.util.ArrayList;
 import java.util.List;
 
-import org.apache.commons.lang.builder.EqualsBuilder;
-import org.apache.commons.lang.builder.HashCodeBuilder;
-import org.apache.commons.lang.builder.ToStringBuilder;
-import org.apache.commons.lang.builder.ToStringStyle;
 import org.apache.log4j.Logger;
-
 import org.dspace.authorize.AuthorizeException;
-import org.dspace.content.dao.BitstreamFormatDAO;
-import org.dspace.content.dao.BitstreamFormatDAOFactory;
-import org.dspace.uri.ObjectIdentifier;
+import org.dspace.authorize.AuthorizeManager;
+import org.dspace.core.ConfigurationManager;
 import org.dspace.core.Context;
+import org.dspace.core.LogManager;
+import org.dspace.storage.rdbms.DatabaseManager;
+import org.dspace.storage.rdbms.TableRow;
+import org.dspace.storage.rdbms.TableRowIterator;
 
 /**
- * FIXME: Should this extend DSpaceObject?
+ * Class representing a particular bitstream format.
+ * <P>
+ * Changes to the bitstream format metadata are only written to the database
+ * when <code>update</code> is called.
+ * 
+ * @author Robert Tansley
+ * @version $Revision$
  */
 public class BitstreamFormat
 {
@@ -80,13 +85,25 @@
      */
     public static final int SUPPORTED = 2;
 
-    /**
-     * FIXME This is a bit of a hack, but it stops us from having to reach into
-     * the database just to set the short description.
-     */
-<<<<<<< HEAD
-    public static final String UNKNOWN_SHORT_DESCRIPTION = "Unknown";
-=======
+    /** Our context */
+    private Context bfContext;
+
+    /** The row in the table representing this format */
+    private TableRow bfRow;
+
+    /** File extensions for this format */
+    private List extensions;
+
+    /**
+     * Class constructor for creating a BitstreamFormat object based on the
+     * contents of a DB table row.
+     * 
+     * @param context
+     *            the context this object exists in
+     * @param row
+     *            the corresponding row in the table
+     * @throws SQLException
+     */
     BitstreamFormat(Context context, TableRow row) throws SQLException
     {
         bfContext = context;
@@ -152,39 +169,137 @@
 
             return null;
         }
->>>>>>> a68d3779
-
-    private Context context;
-    private BitstreamFormatDAO dao;
-
-    private int id;
-    private ObjectIdentifier oid;
-    private String shortDescription;
-    private String description;
-    private String mimeType;
-    private int supportLevel; // FIXME: enum
-    private boolean internal;
-    private List<String> extensions;
-
-    public BitstreamFormat(Context context, int id)
-    {
-        this.id = id;
-        this.context = context;
-
-        dao = BitstreamFormatDAOFactory.getInstance(context);
-        extensions = new ArrayList<String>();
-    }
-
-    public int getID()
-    {
-        return id;
-    }
-
-    public ObjectIdentifier getIdentifier()
-    {
-<<<<<<< HEAD
-        return oid;
-=======
+
+        // not null, return format object
+        if (log.isDebugEnabled())
+        {
+            log.debug(LogManager.getHeader(context, "find_bitstream_format",
+                    "bitstream_format_id=" + id));
+        }
+
+        return new BitstreamFormat(context, row);
+    }
+
+    /**
+     * Find a bitstream format by its (unique) MIME type.
+     * If more than one bitstream format has the same MIME type, the
+     * one returned is unpredictable.
+     *
+     * @param context
+     *            DSpace context object
+     * @param mimeType
+     *            MIME type value
+     *
+     * @return the corresponding bitstream format, or <code>null</code> if
+     *         there's no bitstream format with the given MIMEtype.
+     * @throws SQLException
+     */
+    public static BitstreamFormat findByMIMEType(Context context,
+            String mimeType) throws SQLException
+    {
+        // NOTE: Avoid internal formats since e.g. "License" also has
+        // a MIMEtype of text/plain.
+        TableRow formatRow = DatabaseManager.querySingle(context,
+            "SELECT * FROM bitstreamformatregistry "+
+            "WHERE mimetype LIKE ? AND internal = '0' ",
+            mimeType);
+
+        if (formatRow == null)
+            return null;
+        return findByFinish(context, formatRow);
+    }
+
+    /**
+     * Find a bitstream format by its (unique) short description
+     * 
+     * @param context
+     *            DSpace context object
+     * @param desc
+     *            the short description
+     * 
+     * @return the corresponding bitstream format, or <code>null</code> if
+     *         there's no bitstream format with the given short description
+     * @throws SQLException
+     */
+    public static BitstreamFormat findByShortDescription(Context context,
+            String desc) throws SQLException
+    {
+        TableRow formatRow = DatabaseManager.findByUnique(context,
+                "bitstreamformatregistry", "short_description", desc);
+
+        if (formatRow == null)
+        {
+            return null;
+        }
+
+        return findByFinish(context, formatRow);
+    }
+
+    // shared final logic in findBy... methods;
+    // use context's cache for object mapped from table row.
+    private static BitstreamFormat findByFinish(Context context,
+                                                TableRow formatRow)
+        throws SQLException
+    {
+        // not null
+        if (log.isDebugEnabled())
+        {
+            log.debug(LogManager.getHeader(context, "find_bitstream",
+                    "bitstream_format_id="
+                            + formatRow.getIntColumn("bitstream_format_id")));
+        }
+
+        // From cache?
+        BitstreamFormat fromCache = (BitstreamFormat) context.fromCache(
+                BitstreamFormat.class, formatRow
+                        .getIntColumn("bitstream_format_id"));
+
+        if (fromCache != null)
+        {
+            return fromCache;
+        }
+
+        return new BitstreamFormat(context, formatRow);
+    }
+
+    /**
+     * Get the generic "unknown" bitstream format.
+     * 
+     * @param context
+     *            DSpace context object
+     * 
+     * @return the "unknown" bitstream format.
+     * @throws SQLException
+     * 
+     * @throws IllegalStateException
+     *             if the "unknown" bitstream format couldn't be found
+     */
+    public static BitstreamFormat findUnknown(Context context)
+            throws SQLException
+    {
+        BitstreamFormat bf = findByShortDescription(context, "Unknown");
+
+        if (bf == null)
+        {
+            throw new IllegalStateException(
+                    "No `Unknown' bitstream format in registry");
+        }
+
+        return bf;
+    }
+
+    /**
+     * Retrieve all bitstream formats from the registry, ordered by ID
+     * 
+     * @param context
+     *            DSpace context object
+     * 
+     * @return the bitstream formats.
+     * @throws SQLException
+     */
+    public static BitstreamFormat[] findAll(Context context)
+            throws SQLException
+    {
         List formats = new ArrayList();
 
         TableRowIterator tri = DatabaseManager.queryTable(context, "bitstreamformatregistry",
@@ -223,14 +338,22 @@
         formatArray = (BitstreamFormat[]) formats.toArray(formatArray);
 
         return formatArray;
->>>>>>> a68d3779
-    }
-
-    public void setIdentifier(ObjectIdentifier oid)
-    {
-<<<<<<< HEAD
-        this.oid = oid;
-=======
+    }
+
+    /**
+     * Retrieve all non-internal bitstream formats from the registry. The
+     * "unknown" format is not included, and the formats are ordered by support
+     * level (highest first) first then short description.
+     * 
+     * @param context
+     *            DSpace context object
+     * 
+     * @return the bitstream formats.
+     * @throws SQLException
+     */
+    public static BitstreamFormat[] findNonInternal(Context context)
+            throws SQLException
+    {
         List formats = new ArrayList();
 
         String myQuery = "SELECT * FROM bitstreamformatregistry WHERE internal='0' "
@@ -273,223 +396,289 @@
         formatArray = (BitstreamFormat[]) formats.toArray(formatArray);
 
         return formatArray;
->>>>>>> a68d3779
-    }
-
+    }
+
+    /**
+     * Create a new bitstream format
+     * 
+     * @param context
+     *            DSpace context object
+     * @return the newly created BitstreamFormat
+     * @throws SQLException
+     * @throws AuthorizeException
+     */
+    public static BitstreamFormat create(Context context) throws SQLException,
+            AuthorizeException
+    {
+        // Check authorisation - only administrators can create new formats
+        if (!AuthorizeManager.isAdmin(context))
+        {
+            throw new AuthorizeException(
+                    "Only administrators can create bitstream formats");
+        }
+
+        // Create a table row
+        TableRow row = DatabaseManager.create(context,
+                "bitstreamformatregistry");
+
+        log.info(LogManager.getHeader(context, "create_bitstream_format",
+                "bitstream_format_id="
+                        + row.getIntColumn("bitstream_format_id")));
+
+        return new BitstreamFormat(context, row);
+    }
+
+    /**
+     * Get the internal identifier of this bitstream format
+     * 
+     * @return the internal identifier
+     */
+    public int getID()
+    {
+        return bfRow.getIntColumn("bitstream_format_id");
+    }
+
+    /**
+     * Get a short (one or two word) description of this bitstream format
+     * 
+     * @return the short description
+     */
     public String getShortDescription()
     {
-        return shortDescription;
-    }
-
-    public void setShortDescription(String shortDescription)
-    {
-        /*
+        return bfRow.getStringColumn("short_description");
+    }
+
+    /**
+     * Set the short description of the bitstream format
+     * 
+     * @param s
+     *            the new short description
+     */
+    public void setShortDescription(String s)
+       throws SQLException
+    {
         // You can not reset the unknown's registry's name
-        BitstreamFormat unknown = null;
-		try
-        {
-			unknown = findUnknown(context);
-		}
-        catch (IllegalStateException e)
-        {
+        BitstreamFormat unknown = null;;
+		try {
+			unknown = findUnknown(bfContext);
+		} catch (IllegalStateException e) {
 			// No short_description='Unknown' found in bitstreamformatregistry
 			// table. On first load of registries this is expected because it
-			// hasn't been inserted yet! So, catch but ignore this runtime
+			// hasn't been inserted yet! So, catch but ignore this runtime 
 			// exception thrown by method findUnknown.
 		}
-
-        // If the exception was thrown, unknown will == null so go ahead and
-        // load the new description. If not, check that the unknown's
-        // registry's name is not being reset.
-		if (unknown == null || unknown.getID() != getID())
-        */
-        if (!UNKNOWN_SHORT_DESCRIPTION.equals(getShortDescription()))
-        {
-            this.shortDescription = shortDescription;
+		
+		// If the exception was thrown, unknown will == null so goahead and 
+		// load s. If not, check that the unknown's registry's name is not
+		// being reset.
+		if (unknown == null || unknown.getID() != getID()) {
+            bfRow.setColumn("short_description", s);
 		}
     }
 
+    /**
+     * Get a description of this bitstream format, including full application or
+     * format name
+     * 
+     * @return the description
+     */
     public String getDescription()
     {
-        return description;
-    }
-
-    public void setDescription(String description)
-    {
-        this.description = description;
+        return bfRow.getStringColumn("description");
+    }
+
+    /**
+     * Set the description of the bitstream format
+     * 
+     * @param s
+     *            the new description
+     */
+    public void setDescription(String s)
+    {
+        bfRow.setColumn("description", s);
     }
 
     /**
      * Get the MIME type of this bitstream format, for example
      * <code>text/plain</code>
+     * 
+     * @return the MIME type
      */
     public String getMIMEType()
     {
-        return mimeType;
-    }
-
-    public void setMIMEType(String mimeType)
-    {
-        this.mimeType = mimeType;
+        return bfRow.getStringColumn("mimetype");
+    }
+
+    /**
+     * Set the MIME type of the bitstream format
+     * 
+     * @param s
+     *            the new MIME type
+     */
+    public void setMIMEType(String s)
+    {
+        bfRow.setColumn("mimetype", s);
     }
 
     /**
      * Get the support level for this bitstream format - one of
      * <code>UNKNOWN</code>,<code>KNOWN</code> or <code>SUPPORTED</code>.
+     * 
+     * @return the support level
      */
     public int getSupportLevel()
     {
-        return supportLevel;
+        return bfRow.getIntColumn("support_level");
     }
 
     /**
      * Set the support level for this bitstream format - one of
      * <code>UNKNOWN</code>,<code>KNOWN</code> or <code>SUPPORTED</code>.
-     */
-    public void setSupportLevel(int supportLevel)
+     * 
+     * @param sl
+     *            the new support level
+     */
+    public void setSupportLevel(int sl)
     {
         // Sanity check
-        if ((supportLevel < 0) || (supportLevel > 2))
+        if ((sl < 0) || (sl > 2))
         {
             throw new IllegalArgumentException("Invalid support level");
         }
 
-        this.supportLevel = supportLevel;
+        bfRow.setColumn("support_level", sl);
     }
 
     /**
      * Find out if the bitstream format is an internal format - that is, one
      * that is used to store system information, rather than the content of
      * items in the system
+     * 
+     * @return <code>true</code> if the bitstream format is an internal type
      */
     public boolean isInternal()
     {
-        return internal;
+        return bfRow.getBooleanColumn("internal");
     }
 
     /**
      * Set whether the bitstream format is an internal format
-     */
-    public void setInternal(boolean internal)
-    {
-        this.internal = internal;
+     * 
+     * @param b
+     *            pass in <code>true</code> if the bitstream format is an
+     *            internal type
+     */
+    public void setInternal(boolean b)
+    {
+        bfRow.setColumn("internal", b);
+    }
+
+    /**
+     * Update the bitstream format metadata
+     * 
+     * @throws SQLException
+     * @throws AuthorizeException
+     */
+    public void update() throws SQLException, AuthorizeException
+    {
+        // Check authorisation - only administrators can change formats
+        if (!AuthorizeManager.isAdmin(bfContext))
+        {
+            throw new AuthorizeException(
+                    "Only administrators can modify bitstream formats");
+        }
+
+        log.info(LogManager.getHeader(bfContext, "update_bitstream_format",
+                "bitstream_format_id=" + getID()));
+
+        // Delete extensions
+        DatabaseManager.updateQuery(bfContext,
+                "DELETE FROM fileextension WHERE bitstream_format_id= ? ",
+                getID());
+
+        // Rewrite extensions
+        for (int i = 0; i < extensions.size(); i++)
+        {
+            String s = (String) extensions.get(i);
+            TableRow r = DatabaseManager.create(bfContext, "fileextension");
+            r.setColumn("bitstream_format_id", getID());
+            r.setColumn("extension", s);
+            DatabaseManager.update(bfContext, r);
+        }
+
+        DatabaseManager.update(bfContext, bfRow);
+    }
+
+    /**
+     * Delete this bitstream format. This converts the types of any bitstreams
+     * that may have this type to "unknown". Use this with care!
+     * 
+     * @throws SQLException
+     * @throws AuthorizeException
+     */
+    public void delete() throws SQLException, AuthorizeException
+    {
+        // Check authorisation - only administrators can delete formats
+        if (!AuthorizeManager.isAdmin(bfContext))
+        {
+            throw new AuthorizeException(
+                    "Only administrators can delete bitstream formats");
+        }
+
+        // Find "unknown" type
+        BitstreamFormat unknown = findUnknown(bfContext);
+
+        if (unknown.getID() == getID())
+	     throw new IllegalArgumentException("The Unknown bitstream format may not be deleted."); 
+
+        // Remove from cache
+        bfContext.removeCached(this, getID());
+
+        // Set bitstreams with this format to "unknown"
+        int numberChanged = DatabaseManager.updateQuery(bfContext,
+                "UPDATE bitstream SET bitstream_format_id= ? " + 
+                " WHERE bitstream_format_id= ? ", 
+                unknown.getID(),getID());
+
+        // Delete extensions
+        DatabaseManager.updateQuery(bfContext,
+                "DELETE FROM fileextension WHERE bitstream_format_id= ? ",
+                getID());
+
+        // Delete this format from database
+        DatabaseManager.delete(bfContext, bfRow);
+
+        log.info(LogManager.getHeader(bfContext, "delete_bitstream_format",
+                "bitstream_format_id=" + getID() + ",bitstreams_changed="
+                        + numberChanged));
     }
 
     /**
      * Get the filename extensions associated with this format
+     * 
+     * @return the extensions
      */
     public String[] getExtensions()
     {
-        return (String[]) extensions.toArray(new String[0]);
+        String[] exts = new String[extensions.size()];
+        exts = (String[]) extensions.toArray(exts);
+
+        return exts;
     }
 
     /**
      * Set the filename extensions associated with this format
-     */
-    public void setExtensions(String[] extensions)
-    {
-        this.extensions = new ArrayList<String>();
-
-        for (String extension : extensions)
-        {
-            this.extensions.add(extension);
-        }
-    }
-
-    ////////////////////////////////////////////////////////////////////
-    // Utility methods
-    ////////////////////////////////////////////////////////////////////
-
-    public String toString()
-    {
-        return ToStringBuilder.reflectionToString(this,
-                ToStringStyle.MULTI_LINE_STYLE);
-    }
-
-    public boolean equals(Object o)
-    {
-        return EqualsBuilder.reflectionEquals(this, o);
-    }
-
-    public int hashCode()
-    {
-        return HashCodeBuilder.reflectionHashCode(this);
-    }
-
-    /** Deprecated by the introduction of DAOs */
-    @Deprecated
-    public static BitstreamFormat create(Context context)
-        throws AuthorizeException
-    {
-        BitstreamFormatDAO dao = BitstreamFormatDAOFactory.getInstance(context);
-        return dao.create();
-    }
-
-    @Deprecated
-    public void update() throws AuthorizeException
-    {
-        dao.update(this);
-    }
-
-    @Deprecated
-    public void delete() throws AuthorizeException
-    {
-        dao.delete(getID());
-    }
-
-    @Deprecated
-    public static BitstreamFormat find(Context context, int id)
-    {
-        BitstreamFormatDAO dao = BitstreamFormatDAOFactory.getInstance(context);
-        return dao.retrieve(id);
-    }
-
-    @Deprecated
-    public static BitstreamFormat findByMIMEType(Context context,
-            String mimeType)
-    {
-        BitstreamFormatDAO dao = BitstreamFormatDAOFactory.getInstance(context);
-        return dao.retrieveByMimeType(mimeType);
-    }
-
-    @Deprecated
-    public static BitstreamFormat findByShortDescription(Context context,
-            String desc)
-    {
-        BitstreamFormatDAO dao = BitstreamFormatDAOFactory.getInstance(context);
-        return dao.retrieveByShortDescription(desc);
-    }
-
-    @Deprecated
-    public static BitstreamFormat findUnknown(Context context)
-    {
-        BitstreamFormat bf = findByShortDescription(context,
-                UNKNOWN_SHORT_DESCRIPTION);
-
-        if (bf == null)
-        {
-            throw new IllegalStateException(
-                    "No `Unknown' bitstream format in registry");
-        }
-
-        return bf;
-    }
-
-    @Deprecated
-    public static BitstreamFormat[] findAll(Context context)
-    {
-        BitstreamFormatDAO dao = BitstreamFormatDAOFactory.getInstance(context);
-        List<BitstreamFormat> formats = dao.getBitstreamFormats();
-
-        return formats.toArray(new BitstreamFormat[0]);
-    }
-
-    @Deprecated
-    public static BitstreamFormat[] findNonInternal(Context context)
-    {
-        BitstreamFormatDAO dao = BitstreamFormatDAOFactory.getInstance(context);
-        List<BitstreamFormat> formats = dao.getBitstreamFormats(false);
-
-        return formats.toArray(new BitstreamFormat[0]);
+     * 
+     * @param exts
+     *            String [] array of extensions
+     */
+    public void setExtensions(String[] exts)
+    {
+        extensions = new ArrayList();
+
+        for (int i = 0; i < exts.length; i++)
+        {
+            extensions.add(exts[i]);
+        }
     }
 }