/**
 * The contents of this file are subject to the license and copyright
 * detailed in the LICENSE and NOTICE files at the root of the source
 * tree and available online at
 *
 * http://www.dspace.org/license/
 */
package org.dspace.content;

import static org.junit.Assert.assertEquals;
import static org.mockito.Matchers.any;
import static org.mockito.Mockito.mock;
import static org.mockito.Mockito.when;

import java.util.ArrayList;
import java.util.LinkedList;
import java.util.List;
import java.util.UUID;

import org.dspace.content.dao.RelationshipTypeDAO;
import org.dspace.content.service.EntityTypeService;
import org.dspace.content.service.ItemService;
import org.dspace.content.service.RelationshipService;
import org.dspace.content.service.RelationshipTypeService;
import org.dspace.core.Context;
import org.junit.Test;
import org.junit.runner.RunWith;
import org.mockito.InjectMocks;
import org.mockito.Mock;
import org.mockito.runners.MockitoJUnitRunner;

@RunWith(MockitoJUnitRunner.class)
public class EntityServiceImplTest  {

    @InjectMocks
    private EntityServiceImpl entityService;

    @Mock
    private Context context;

    @Mock
    private ItemService itemService;

    @Mock
    private RelationshipService relationshipService;

    @Mock
    private RelationshipTypeService relationshipTypeService;

    @Mock
    private EntityTypeService entityTypeService;

    @Mock
    private EntityType leftType;

    @Mock
    private EntityType rightType;

    @Test
    public void testfindByItemId() throws Exception {
        // Declare objects utilized in unit test
        Item item = mock(Item.class);
        List<Relationship> relationshipList = new ArrayList<>();
        Relationship relationship = mock(Relationship.class);
        relationship.setId(9);
        relationshipList.add(relationship);

        // Mock the state of objects utilized in findByItemId() to meet the success criteria of an invocation
        when(itemService.find(any(), any())).thenReturn(item);
        when(item.getName()).thenReturn("ItemName");
        when(relationshipService.findByItem(any(), any())).thenReturn(relationshipList);

        // The returned Entity's item should match the mocked item's name
        assertEquals("TestFindByItem 0", "ItemName",
                entityService.findByItemId(context, item.getID()).getItem().getName());
    }

    @Test
    public void testGetType() throws Exception {
        // Declare objects utilized in unit test
        Entity entity = mock(Entity.class);
        EntityTypeService entityTypeService = mock(EntityTypeService.class);
        Item item = mock(Item.class);
        List<MetadataValue> list = new ArrayList<>();
        MetadataValue metadataValue = mock(MetadataValue.class);
        list.add(metadataValue);
        EntityType entityType = entityTypeService.findByEntityType(context, "testType");

        // Mock the state of objects utilized in getType() to meet the success criteria of an invocation
        when(metadataValue.getValue()).thenReturn("testType");
        when(itemService.getMetadata(item, "relationship", "type", null, Item.ANY, false)).thenReturn(list);

        // The returned EntityType should equal our defined entityType case
        assertEquals("TestGetType 0", entityType, entityService.getType(context, entity));
    }

    @Test
    public void testGetLeftRelation() {
        // Declare objects utilized in unit test
        Item item = mock(Item.class);
        UUID uuid = UUID.randomUUID();
        Relationship relationship = mock(Relationship.class);
        List<Relationship> relationshipList = new ArrayList<>();
        relationshipList.add(relationship);
        Entity entity = mock(Entity.class);

        // Mock the state of objects utilized in getLeftRelation() to meet the success criteria of an invocation
        when(entity.getItem()).thenReturn(item);
        when(relationship.getLeftItem()).thenReturn(item);
        when(item.getID()).thenReturn(uuid);
        when(entity.getRelationships()).thenReturn(relationshipList);

        // The left relation(s) reported from our mocked Entity should match our relationshipList
        assertEquals("TestGetLeftRelations 0", relationshipList, entityService.getLeftRelations(context, entity));
    }

    @Test
    public void testGetRightRelation() {
        // Declare objects utilized in unit test
        Item item = mock(Item.class);
        UUID uuid = UUID.randomUUID();
        Relationship relationship = mock(Relationship.class);
        List<Relationship> relationshipList = new ArrayList<>();
        relationshipList.add(relationship);
        Entity entity = mock(Entity.class);

        // Mock the state of objects utilized in getRightRelation() to meet the success criteria of an invocation
        when(entity.getItem()).thenReturn(item);
        when(relationship.getRightItem()).thenReturn(item);
        when(item.getID()).thenReturn(uuid);
        when(entity.getRelationships()).thenReturn(relationshipList);

        // The right relation(s) reported from our mocked Entity should match our relationshipList
        assertEquals("TestGetLeftRelations 0", relationshipList, entityService.getRightRelations(context, entity));
    }

    @Test
    public void testGetRelationsByTypeName() throws Exception {
        // Declare objects utilized in unit test
        Relationship relationship = mock(Relationship.class);
        RelationshipType relationshipType = mock(RelationshipType.class);
        relationship.setRelationshipType(relationshipType);

        // Currently this unit test will only test one case with one relationship
        List<Relationship> relationshipList = new ArrayList<>();
        relationshipList.add(relationship);

        // Mock the state of objects utilized in getRelationsByType() to meet the success criteria of an invocation
        when(relationshipService.findAll(context, -1, -1)).thenReturn(relationshipList);
        when(relationship.getRelationshipType()).thenReturn(relationshipType);
        when(relationshipType.getLeftwardType()).thenReturn("leftwardType");
        when(relationshipType.getRightwardType()).thenReturn("rightwardType");
        when(relationshipService.findByTypeName(context, "leftwardType", -1, -1)).thenReturn(relationshipList);

        // The relation(s) reported from our defined type should match our relationshipList
        assertEquals("TestGetRelationsByLabel 0", relationshipList,
                entityService.getRelationsByTypeName(context, "leftwardType"));
    }

    @Test
    public void testGetAllRelationshipTypes() throws Exception {
        // Declare objects utilized for this test
        List<MetadataValue> list = new ArrayList<>();
        MetadataValue metadataValue = mock(MetadataValue.class);
        list.add(metadataValue);
        Item item = mock(Item.class);
        RelationshipTypeDAO relationshipTypeDAO = mock(RelationshipTypeDAO.class);
        Entity entity = mock(Entity.class);
        RelationshipType relationshipType = mock(RelationshipType.class);
        relationshipType.setLeftType(leftType);
        relationshipType.setLeftType(rightType);

        // Currently this unit test will only test one case with one relationshipType
        List<RelationshipType> relationshipTypeList = new ArrayList<>();
        relationshipTypeList.add(relationshipType);

        // Mock the state of objects utilized in getAllRelationshipTypes()
        // to meet the success criteria of the invocation
        when(metadataValue.getValue()).thenReturn("testType");
        when(entity.getItem()).thenReturn(item);
<<<<<<< HEAD
        when(itemService.getMetadata(item, "relationship", "type", null, Item.ANY)).thenReturn(list);
=======
        when(itemService.getMetadata(item, "relationship", "type", null, Item.ANY, false)).thenReturn(list);
>>>>>>> c8bbe99e
        when(relationshipTypeDAO.findAll(context, RelationshipType.class, -1, -1)).thenReturn(relationshipTypeList);
        when(relationshipTypeService.findAll(context, -1, -1)).thenReturn(relationshipTypeList);
        when(relationshipType.getLeftType()).thenReturn(leftType);
        when(relationshipType.getRightType()).thenReturn(rightType);
        when(entityTypeService.findByEntityType(context, "value")).thenReturn(leftType);
        when(leftType.getID()).thenReturn(0);
        when(rightType.getID()).thenReturn(1);
        when(entityService.getType(context, entity)).thenReturn(leftType); // Mock
        when(relationshipTypeService.findByEntityType(context, entityService.getType(context, entity), -1, -1))
                .thenReturn(relationshipTypeList);

        // The relation(s) reported from our mocked Entity should match our relationshipList
        assertEquals("TestGetAllRelationshipTypes 0", relationshipTypeList,
                entityService.getAllRelationshipTypes(context, entity));
    }

    @Test
    public void testGetLeftRelationshipTypes() throws Exception {
        // Declare objects utilized in unit test
        Item item = mock(Item.class);
        Entity entity = mock(Entity.class);
        EntityType entityType = mock(EntityType.class);
        RelationshipType relationshipType = mock(RelationshipType.class);

        // Currently this unit test will only test one case with one relationshipType
        List<RelationshipType> relationshipTypeList = new LinkedList<>();
        relationshipTypeList.add(relationshipType);
        List<MetadataValue> metsList = new ArrayList<>();
        MetadataValue metadataValue = mock(MetadataValue.class);
        metsList.add(metadataValue);

        // Mock the state of objects utilized in getLeftRelationshipTypes()
        // to meet the success criteria of the invocation
        when(itemService.getMetadata(item, "relationship", "type", null, Item.ANY, false)).thenReturn(metsList);
        when(entity.getItem()).thenReturn(item);
        when(entityType.getID()).thenReturn(0);
        when(relationshipTypeService.findAll(context, -1, -1)).thenReturn(relationshipTypeList);
        when(relationshipType.getLeftType()).thenReturn(entityType);
        when(entityService.getType(context, entity)).thenReturn(entityType);
        when(entityTypeService.findByEntityType(any(), any())).thenReturn(entityType);
        when(relationshipTypeService.findByEntityType(context, entityService.getType(context, entity), true, -1, -1))
                .thenReturn(relationshipTypeList);

        // The left relationshipType(s) reported from our mocked Entity should match our relationshipList
        assertEquals("TestGetLeftRelationshipTypes 0", relationshipTypeList,
                entityService.getLeftRelationshipTypes(context, entity));
    }

    @Test
    public void testGetRightRelationshipTypes() throws Exception {
        // Declare objects utilized in unit test
        Item item = mock(Item.class);
        Entity entity = mock(Entity.class);
        EntityType entityType = mock(EntityType.class);
        RelationshipType relationshipType = mock(RelationshipType.class);

        // Currently this unit test will only test one case with one relationshipType
        List<RelationshipType> relationshipTypeList = new LinkedList<>();
        relationshipTypeList.add(relationshipType);
        List<MetadataValue> metsList = new ArrayList<>();
        MetadataValue metadataValue = mock(MetadataValue.class);
        metsList.add(metadataValue);

        // Mock the state of objects utilized in getRightRelationshipTypes()
        // to meet the success criteria of the invocation
        when(itemService.getMetadata(item, "relationship", "type", null, Item.ANY, false)).thenReturn(metsList);
        when(entity.getItem()).thenReturn(item);
        when(entityType.getID()).thenReturn(0);
        when(relationshipTypeService.findAll(context, -1, -1)).thenReturn(relationshipTypeList);
        when(relationshipType.getRightType()).thenReturn(entityType);
        when(entityService.getType(context, entity)).thenReturn(entityType);
        when(entityTypeService.findByEntityType(any(), any())).thenReturn(entityType);
        when(relationshipTypeService.findByEntityType(context, entityService.getType(context, entity), false, -1, -1))
                .thenReturn(relationshipTypeList);

        // The right relationshipType(s) reported from our mocked Entity should match our relationshipList
        assertEquals("TestGetRightRelationshipTypes 0", relationshipTypeList,
                entityService.getRightRelationshipTypes(context, entity));
    }


    @Test
    public void testGetRelationshipTypesByTypeName() throws Exception {
        // Declare objects utilized in unit test
        List<RelationshipType> list = new LinkedList<>();
        RelationshipType relationshipType = mock(RelationshipType.class);
        list.add(relationshipType);

        // Mock the state of objects utilized in getRelationshipTypesByTypeName()
        // to meet the success criteria of the invocation
        when(relationshipTypeService.findAll(context, -1, -1)).thenReturn(list);
        when(relationshipType.getLeftwardType()).thenReturn("leftwardType");
        when(relationshipType.getRightwardType()).thenReturn("rightwardType");
        when(relationshipTypeService.findByLeftwardOrRightwardTypeName(context, "leftwardType", -1, -1))
                .thenReturn(list);

        // The RelationshipType(s) reported from our mocked Entity should match our list
        assertEquals("TestGetRelationshipTypesByLabel 0", list,
                entityService.getRelationshipTypesByTypeName(context, "leftwardType"));
    }




}<|MERGE_RESOLUTION|>--- conflicted
+++ resolved
@@ -178,11 +178,7 @@
         // to meet the success criteria of the invocation
         when(metadataValue.getValue()).thenReturn("testType");
         when(entity.getItem()).thenReturn(item);
-<<<<<<< HEAD
-        when(itemService.getMetadata(item, "relationship", "type", null, Item.ANY)).thenReturn(list);
-=======
         when(itemService.getMetadata(item, "relationship", "type", null, Item.ANY, false)).thenReturn(list);
->>>>>>> c8bbe99e
         when(relationshipTypeDAO.findAll(context, RelationshipType.class, -1, -1)).thenReturn(relationshipTypeList);
         when(relationshipTypeService.findAll(context, -1, -1)).thenReturn(relationshipTypeList);
         when(relationshipType.getLeftType()).thenReturn(leftType);
