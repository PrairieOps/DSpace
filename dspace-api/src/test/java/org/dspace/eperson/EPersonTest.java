/**
 * The contents of this file are subject to the license and copyright
 * detailed in the LICENSE and NOTICE files at the root of the source
 * tree and available online at
 *
 * http://www.dspace.org/license/
 */
package org.dspace.eperson;

import static org.junit.Assert.assertEquals;
import static org.junit.Assert.assertNotNull;
import static org.junit.Assert.assertNull;
import static org.junit.Assert.fail;

import java.io.IOException;
import java.sql.SQLException;
import java.util.Iterator;
import java.util.List;
import javax.mail.MessagingException;

import org.apache.commons.codec.DecoderException;
import org.apache.commons.lang3.StringUtils;
import org.apache.logging.log4j.Logger;
import org.dspace.AbstractUnitTest;
import org.dspace.authorize.AuthorizeException;
import org.dspace.content.Collection;
import org.dspace.content.Community;
import org.dspace.content.Item;
import org.dspace.content.WorkspaceItem;
import org.dspace.content.factory.ContentServiceFactory;
import org.dspace.content.service.CollectionService;
import org.dspace.content.service.CommunityService;
import org.dspace.content.service.InstallItemService;
import org.dspace.content.service.ItemService;
import org.dspace.content.service.WorkspaceItemService;
import org.dspace.core.Constants;
import org.dspace.eperson.factory.EPersonServiceFactory;
import org.dspace.eperson.service.EPersonService;
import org.dspace.eperson.service.GroupService;
import org.dspace.workflow.WorkflowException;
import org.dspace.workflow.WorkflowItem;
import org.dspace.workflow.WorkflowItemService;
import org.dspace.workflow.WorkflowService;
import org.dspace.workflow.factory.WorkflowServiceFactory;
import org.junit.Before;
import org.junit.Test;

/**
 * @author mwood
 */
public class EPersonTest extends AbstractUnitTest {

    protected EPersonService ePersonService = EPersonServiceFactory.getInstance().getEPersonService();
    protected GroupService groupService = EPersonServiceFactory.getInstance().getGroupService();
    protected CommunityService communityService = ContentServiceFactory.getInstance().getCommunityService();
    protected CollectionService collectionService = ContentServiceFactory.getInstance().getCollectionService();
    protected ItemService itemService = ContentServiceFactory.getInstance().getItemService();
    protected InstallItemService installItemService = ContentServiceFactory.getInstance().getInstallItemService();
    protected WorkflowItemService workflowItemService = WorkflowServiceFactory.getInstance().getWorkflowItemService();
    protected WorkflowService workflowService = WorkflowServiceFactory.getInstance().getWorkflowService();
    protected WorkspaceItemService workspaceItemService = ContentServiceFactory.getInstance()
                                                          .getWorkspaceItemService();

    private Community community = null;
    private Collection collection = null;
    private Item item = null;

    private static final String EMAIL = "test@example.com";
    private static final String FIRSTNAME = "Kevin";
    private static final String LASTNAME = "Van de Velde";
    private static final String NETID = "1985";
    private static final String PASSWORD = "test";

    private static final Logger log = org.apache.logging.log4j.LogManager.getLogger(EPersonTest.class);

    public EPersonTest() {
    }

    /**
     * This method will be run before every test as per @Before. It will
     * initialize resources required for the tests.
     *
     * Other methods can be annotated with @Before here or in subclasses but no
     * execution order is guaranteed
     */
    @Before
    @Override
    public void init() {
        super.init();

        context.turnOffAuthorisationSystem();
        try {
            EPerson eperson = ePersonService.create(context);
            eperson.setEmail(EMAIL);
            eperson.setFirstName(context, FIRSTNAME);
            eperson.setLastName(context, LASTNAME);
            eperson.setNetid(NETID);
            eperson.setPassword(PASSWORD);
            ePersonService.update(context, eperson);
            this.community = communityService.create(null, context);
            this.collection = collectionService.create(context, this.community);
        } catch (SQLException | AuthorizeException ex) {
            log.error("Error in init", ex);
            fail("Error in init: " + ex.getMessage());
        } finally {
            context.restoreAuthSystemState();
        }
    }

    @Override
    public void destroy() {
        context.turnOffAuthorisationSystem();
        try {
            EPerson testPerson = ePersonService.findByEmail(context, EMAIL);
            if (testPerson != null) {
                ePersonService.delete(context, testPerson);
            }
        } catch (IOException | SQLException | AuthorizeException ex) {
            log.error("Error in destroy", ex);
            fail("Error in destroy: " + ex.getMessage());
        }
        if (item != null) {
            try {
                item = itemService.find(context, item.getID());
                itemService.delete(context, item);
            } catch (SQLException | AuthorizeException | IOException ex) {
                log.error("Error in destroy", ex);
                fail("Error in destroy: " + ex.getMessage());
            }
        }
        if (this.collection != null) {
            try {
                this.collection = collectionService.find(context, this.collection.getID());
                collectionService.delete(context, this.collection);
            } catch (SQLException | AuthorizeException | IOException ex) {
                log.error("Error in destroy", ex);
                fail("Error in destroy: " + ex.getMessage());
            }
        }
        if (this.community != null) {
            try {
                this.community = communityService.find(context, this.community.getID());
                communityService.delete(context, this.community);
            } catch (SQLException | AuthorizeException | IOException ex) {
                log.error("Error in destroy", ex);
                fail("Error in destroy: " + ex.getMessage());
            }
        }
        context.restoreAuthSystemState();
        item = null;
        this.collection = null;
        this.community = null;
        super.destroy();
    }

<<<<<<< HEAD
=======
    @Test
    public void testPreferences() throws Exception {

        String cookies =
            "{" +
                "\"token_item\":true," +
                "\"impersonation\":true," +
                "\"redirect\":true," +
                "\"language\":true," +
                "\"klaro\":true," +
                "\"google-analytics\":false" +
                "}";

        ePersonService.addMetadata(context, eperson, "dspace", "agreements", "cookies", null, cookies);
        ePersonService.addMetadata(context, eperson, "dspace", "agreements", "end-user", null, "true");
        context.commit();

        assertEquals(
            cookies,
            ePersonService.getMetadataFirstValue(eperson, "dspace", "agreements", "cookies", null)
        );
        assertEquals(
            "true",
                ePersonService.getMetadataFirstValue(eperson, "dspace", "agreements", "end-user", null)
        );
    }

    /**
     * Test of equals method, of class EPerson.
     */
/*
    @Test
    public void testEquals()
    {
        System.out.println("equals");
        Object obj = null;
        EPerson instance = null;
        boolean expResult = false;
        boolean result = instance.equals(obj);
        assertEquals(expResult, result);
        // TODO review the generated test code and remove the default call to fail.
        fail("The test case is a prototype.");
    }
*/

    /**
     * Test of hashCode method, of class EPerson.
     */
/*
    @Test
    public void testHashCode()
    {
        System.out.println("hashCode");
        EPerson instance = null;
        int expResult = 0;
        int result = instance.hashCode();
        assertEquals(expResult, result);
        // TODO review the generated test code and remove the default call to fail.
        fail("The test case is a prototype.");
    }
*/

    /**
     * Test of find method, of class EPerson.
     */
/*
    @Test
    public void testFind()
            throws Exception
    {
        System.out.println("find");
        Context context = null;
        int id = 0;
        EPerson expResult = null;
        EPerson result = EPerson.find(context, id);
        assertEquals(expResult, result);
        // TODO review the generated test code and remove the default call to fail.
        fail("The test case is a prototype.");
    }
*/

    /**
     * Test of findByEmail method, of class EPerson.
     */
/*
    @Test
    public void testFindByEmail()
            throws Exception
    {
        System.out.println("findByEmail");
        Context context = null;
        String email = "";
        EPerson expResult = null;
        EPerson result = EPerson.findByEmail(context, email);
        assertEquals(expResult, result);
        // TODO review the generated test code and remove the default call to fail.
        fail("The test case is a prototype.");
    }
*/

    /**
     * Test of findByNetid method, of class EPerson.
     */
/*
    @Test
    public void testFindByNetid()
            throws Exception
    {
        System.out.println("findByNetid");
        Context context = null;
        String netid = "";
        EPerson expResult = null;
        EPerson result = EPerson.findByNetid(context, netid);
        assertEquals(expResult, result);
        // TODO review the generated test code and remove the default call to fail.
        fail("The test case is a prototype.");
    }
*/

    /**
     * Test of search method, of class EPerson.
     */
/*
    @Test
    public void testSearch_Context_String()
            throws Exception
    {
        System.out.println("search");
        Context context = null;
        String query = "";
        EPerson[] expResult = null;
        EPerson[] result = EPerson.search(context, query);
        assertEquals(expResult, result);
        // TODO review the generated test code and remove the default call to fail.
        fail("The test case is a prototype.");
    }
*/

>>>>>>> e24f9246
    /**
     * Test of checkPassword method, of class EPerson.
     *
     * @throws SQLException
     * @throws DecoderException
     */
    @Test
    public void testCheckPassword()
            throws SQLException, DecoderException {
        EPerson eperson = ePersonService.findByEmail(context, EMAIL);
        ePersonService.checkPassword(context, eperson, PASSWORD);
    }

    /**
     * Test of getType method, of class EPerson.
     *
     * @throws SQLException
     */
    @Test
    public void testGetType()
            throws SQLException {
        System.out.println("getType");
        int expResult = Constants.EPERSON;
        int result = eperson.getType();
        assertEquals("Should return Constants.EPERSON", expResult, result);
    }

    /**
     * Simple test if deletion of an EPerson throws any exceptions.
     *
     * @throws SQLException
     * @throws AuthorizeException
     */
    @Test
    public void testDeleteEPerson() throws SQLException, AuthorizeException {
        EPerson deleteEperson = ePersonService.findByEmail(context, EMAIL);
        context.turnOffAuthorisationSystem();

        try {
            ePersonService.delete(context, deleteEperson);
        } catch (AuthorizeException | IOException ex) {
            log.error("Cannot delete EPersion, caught " + ex.getClass().getName() + ":", ex);
            fail("Caught an Exception while deleting an EPerson. " + ex.getClass().getName() +
                 ": " + ex.getMessage());
        }
        context.restoreAuthSystemState();
        context.commit();
        EPerson findDeletedEperson = ePersonService.findByEmail(context, EMAIL);
        assertNull("EPerson has not been deleted correctly!", findDeletedEperson);
    }

    /**
     * Test that an EPerson has a delete constraint if it submitted an Item.
     *
     * @throws SQLException
     */
    @Test
    public void testDeletionConstraintOfSubmitter()
            throws SQLException {
        EPerson ep = ePersonService.findByEmail(context, EMAIL);
        try {
            item = prepareItem(ep);
        } catch (SQLException | AuthorizeException | IOException ex) {
            log.error("Caught an Exception while initializing an Item. " + ex.getClass().getName() + ": ", ex);
            fail("Caught an Exception while initializing an Item. " + ex.getClass().getName() +
                 ": " + ex.getMessage());
        }

        context.turnOffAuthorisationSystem();

        List<String> tableList = ePersonService.getDeleteConstraints(context, ep);
        Iterator<String> iterator = tableList.iterator();
        while (iterator.hasNext()) {
            String tableName = iterator.next();
            if (StringUtils.equalsIgnoreCase(tableName, "item")) {
                return;
            }
        }
        // if we did not get and EPersonDeletionException or it did not contain the item table, we should fail
        // because it was not recognized that the EPerson is used as submitter.
        fail("It was not recognized that a EPerson is referenced in the item table.");
    }

    /**
     * Test that the submitter is set to null if the specified EPerson was
     * deleted using cascading.
     *
     * @throws SQLException
     * @throws AuthorizeException
     */
    @Test
    public void testDeletionOfSubmitterWithAnItem()
            throws SQLException, AuthorizeException {
        EPerson ep = ePersonService.findByEmail(context, EMAIL);
        try {
            item = prepareItem(ep);
        } catch (SQLException | AuthorizeException | IOException ex) {
            log.error("Caught an Exception while initializing an Item. " + ex.getClass().getName() + ": ", ex);
            fail("Caught an Exception while initializing an Item. " + ex.getClass().getName() +
                 ": " + ex.getMessage());
        }
        assertNotNull(item);
        context.turnOffAuthorisationSystem();
        try {
            ePersonService.delete(context, ep);
        } catch (SQLException | IOException | AuthorizeException ex) {
            if (ex.getCause() instanceof EPersonDeletionException) {
                fail("Caught an EPersonDeletionException while trying to cascading delete an EPerson: " +
                      ex.getMessage());
            } else {
                log.error("Caught an Exception while deleting an EPerson. " + ex.getClass().getName() + ": ", ex);
                fail("Caught an Exception while deleting an EPerson. " + ex.getClass().getName() +
                     ": " + ex.getMessage());
            }
        }
        item = itemService.find(context, item.getID());
        assertNotNull("Could not load item after cascading deletion of the submitter.", item);
        assertNull("Cascading deletion of an EPerson did not set the submitter of an submitted item null.",
                item.getSubmitter());
    }

    /**
     * Test that an unsubmitted workspace items get deleted when an EPerson gets
     * deleted.
     *
     * @throws SQLException
     * @throws IOException
     * @throws AuthorizeException
     */
    @Test
    public void testCascadingDeletionOfUnsubmittedWorkspaceItem()
            throws SQLException, AuthorizeException, IOException {
        EPerson ep = ePersonService.findByEmail(context, EMAIL);

        context.turnOffAuthorisationSystem();
        WorkspaceItem wsi = prepareWorkspaceItem(ep);
        Item item = wsi.getItem();
        itemService.addMetadata(context, item, "dc", "title", null, "en", "Testdocument 1");
        itemService.update(context, item);
        context.restoreAuthSystemState();
        context.commit();
        context.turnOffAuthorisationSystem();

        try {
            ePersonService.delete(context, ep);
        } catch (SQLException | IOException | AuthorizeException ex) {
            if (ex.getCause() instanceof EPersonDeletionException) {
                fail("Caught an EPersonDeletionException while trying to cascading delete an EPerson: " +
                     ex.getMessage());
            } else {
                log.error("Caught an Exception while deleting an EPerson. " + ex.getClass().getName() +
                          ": ", ex);
                fail("Caught an Exception while deleting an EPerson. " + ex.getClass().getName() +
                     ": " + ex.getMessage());
            }
        }

        context.restoreAuthSystemState();
        context.commit();

        try {
            WorkspaceItem restoredWsi = workspaceItemService.find(context, wsi.getID());
            Item restoredItem = itemService.find(context, item.getID());
            assertNull("An unsubmited WorkspaceItem wasn't deleted while cascading deleting the submitter.",
                       restoredWsi);
            assertNull("An unsubmited Item wasn't deleted while cascading deleting the submitter.", restoredItem);
        } catch (SQLException ex) {
            log.error("SQLException while trying to load previously stored. " + ex);
        }
    }

    /**
     * Test that submitted but not yet archived items do not get delete while
     * cascading deletion of an EPerson.
     *
     * @throws SQLException
     * @throws AuthorizeException
     * @throws IOException
     * @throws MessagingException
     * @throws WorkflowException
     */
    @Test
    public void testCascadingDeleteSubmitterPreservesWorkflowItems()
            throws SQLException, AuthorizeException, IOException, MessagingException, WorkflowException {
        EPerson ep = ePersonService.findByEmail(context, EMAIL);
        WorkspaceItem wsi = null;

        try {
            wsi = prepareWorkspaceItem(ep);
        } catch (SQLException | AuthorizeException | IOException ex) {
            log.error("Caught an Exception while initializing an WorkspaceItem. " + ex.getClass().getName() +
                      ": ", ex);
            fail("Caught an Exception while initializing an WorkspaceItem. " + ex.getClass().getName() +
                 ": " + ex.getMessage());
        }
        assertNotNull(wsi);
        context.turnOffAuthorisationSystem();

        // for this test we need an workflow item that is not yet submitted. Currently the Workflow advance
        // automatically if nobody is defined to perform a step (see comments of DS-1941).
        // We need to configure a collection to have a workflow step and set a person to perform this step. Then we can
        // create an item, start the workflow and delete the item's submitter.
        Group wfGroup = collectionService.createWorkflowGroup(context, wsi.getCollection(), 1);
        collectionService.update(context, wsi.getCollection());
        EPerson groupMember = ePersonService.create(context);
        groupMember.setEmail("testCascadingDeleteSubmitterPreservesWorkflowItems2@example.org");
        ePersonService.update(context, groupMember);
        wfGroup.addMember(groupMember);
        groupService.update(context, wfGroup);

        // DSpace currently contains two workflow systems. The newer XMLWorfklow needs additional tables that are not
        // part of the test database yet. While it is expected that it becomes the default workflow system (DS-2059)
        // one day, this won't happen before it its backported to JSPUI (DS-2121).
        // TODO: add tests using the configurable workflowsystem
        int wfiID = workflowService.startWithoutNotify(context, wsi).getID();
        context.restoreAuthSystemState();
        context.commit();
        context.turnOffAuthorisationSystem();

        // check that the workflow item exists.
        assertNotNull("Cannot find currently created WorkflowItem!", workflowItemService.find(context, wfiID));

        // delete the submitter
        try {
            ePersonService.delete(context, ep);
        } catch (SQLException | IOException | AuthorizeException ex) {
            if (ex.getCause() instanceof EPersonDeletionException) {
                fail("Caught an EPersonDeletionException while trying to cascading delete an EPerson: " +
                     ex.getMessage());
            } else {
                log.error("Caught an Exception while deleting an EPerson. " + ex.getClass().getName() +
                          ": ", ex);
                fail("Caught an Exception while deleting an EPerson. " + ex.getClass().getName() +
                     ": " + ex.getMessage());
            }
        }

        context.restoreAuthSystemState();
        context.commit();
        context.turnOffAuthorisationSystem();

        // check whether the workflow item still exists.
        WorkflowItem wfi = workflowItemService.find(context, wfiID);
        assertNotNull("Could not load WorkflowItem after cascading deletion of the submitter.", wfi);
        assertNull("Cascading deletion of an EPerson did not set the submitter of an submitted WorkflowItem null.",
                wfi.getSubmitter());
    }

    /**
     * Creates an item, sets the specified submitter.
     *
     * This method is just an shortcut, so we must not use all the code again
     * and again.
     *
     * @param submitter
     * @return the created item.
     * @throws SQLException
     * @throws AuthorizeException
     * @throws IOException
     */
    private Item prepareItem(EPerson submitter)
        throws SQLException, AuthorizeException, IOException {
        context.turnOffAuthorisationSystem();
        WorkspaceItem wsi = prepareWorkspaceItem(submitter);
        item = installItemService.installItem(context, wsi);
        //we need to commit the changes so we don't block the table for testing
        context.restoreAuthSystemState();
        return item;
    }

    /**
     * Creates a WorkspaceItem and sets the specified submitter.
     *
     * This method is just an shortcut, so we must not use all the code again
     * and again.
     *
     * @param submitter
     * @return the created WorkspaceItem.
     * @throws SQLException
     * @throws AuthorizeException
     * @throws IOException
     */
    private WorkspaceItem prepareWorkspaceItem(EPerson submitter)
        throws SQLException, AuthorizeException, IOException {
        context.turnOffAuthorisationSystem();
        // create a community, a collection and a WorkspaceItem

        WorkspaceItem wsi = workspaceItemService.create(context, this.collection, false);
        // set the submitter
        wsi.getItem().setSubmitter(submitter);
        workspaceItemService.update(context, wsi);
        context.restoreAuthSystemState();
        return wsi;
    }
}<|MERGE_RESOLUTION|>--- conflicted
+++ resolved
@@ -153,8 +153,7 @@
         super.destroy();
     }
 
-<<<<<<< HEAD
-=======
+
     @Test
     public void testPreferences() throws Exception {
 
@@ -293,7 +292,498 @@
     }
 */
 
->>>>>>> e24f9246
+    /**
+     * Test of search method, of class EPerson.
+     */
+/*
+    @Test
+    public void testSearch_4args()
+            throws Exception
+    {
+        System.out.println("search");
+        Context context = null;
+        String query = "";
+        int offset = 0;
+        int limit = 0;
+        EPerson[] expResult = null;
+        EPerson[] result = EPerson.search(context, query, offset, limit);
+        assertEquals(expResult, result);
+        // TODO review the generated test code and remove the default call to fail.
+        fail("The test case is a prototype.");
+    }
+*/
+
+    /**
+     * Test of searchResultCount method, of class EPerson.
+     */
+/*
+    @Test
+    public void testSearchResultCount()
+            throws Exception
+    {
+        System.out.println("searchResultCount");
+        Context context = null;
+        String query = "";
+        int expResult = 0;
+        int result = EPerson.searchResultCount(context, query);
+        assertEquals(expResult, result);
+        // TODO review the generated test code and remove the default call to fail.
+        fail("The test case is a prototype.");
+    }
+*/
+
+    /**
+     * Test of findAll method, of class EPerson.
+     */
+/*
+    @Test
+    public void testFindAll()
+            throws Exception
+    {
+        System.out.println("findAll");
+        Context context = null;
+        int sortField = 0;
+        EPerson[] expResult = null;
+        EPerson[] result = EPerson.findAll(context, sortField);
+        assertEquals(expResult, result);
+        // TODO review the generated test code and remove the default call to fail.
+        fail("The test case is a prototype.");
+    }
+*/
+
+    /**
+     * Test of create method, of class EPerson.
+     */
+/*
+    @Test
+    public void testCreate()
+            throws Exception
+    {
+        System.out.println("create");
+        Context context = null;
+        EPerson expResult = null;
+        EPerson result = EPerson.create(context);
+        assertEquals(expResult, result);
+        // TODO review the generated test code and remove the default call to fail.
+        fail("The test case is a prototype.");
+    }
+*/
+
+    /**
+     * Test of delete method, of class EPerson.
+     */
+/*
+    @Test
+    public void testDelete()
+            throws Exception
+    {
+        System.out.println("delete");
+        EPerson instance = null;
+        instance.delete();
+        // TODO review the generated test code and remove the default call to fail.
+        fail("The test case is a prototype.");
+    }
+*/
+
+    /**
+     * Test of getID method, of class EPerson.
+     */
+/*
+    @Test
+    public void testGetID()
+    {
+        System.out.println("getID");
+        EPerson instance = null;
+        int expResult = 0;
+        int result = instance.getID();
+        assertEquals(expResult, result);
+        // TODO review the generated test code and remove the default call to fail.
+        fail("The test case is a prototype.");
+    }
+*/
+
+    /**
+     * Test of getLanguage method, of class EPerson.
+     */
+/*
+    @Test
+    public void testGetLanguage()
+    {
+        System.out.println("getLanguage");
+        EPerson instance = null;
+        String expResult = "";
+        String result = instance.getLanguage();
+        assertEquals(expResult, result);
+        // TODO review the generated test code and remove the default call to fail.
+        fail("The test case is a prototype.");
+    }
+*/
+
+    /**
+     * Test of setLanguage method, of class EPerson.
+     */
+/*
+    @Test
+    public void testSetLanguage()
+    {
+        System.out.println("setLanguage");
+        String language = "";
+        EPerson instance = null;
+        instance.setLanguage(language);
+        // TODO review the generated test code and remove the default call to fail.
+        fail("The test case is a prototype.");
+    }
+*/
+
+    /**
+     * Test of getHandle method, of class EPerson.
+     */
+/*
+    @Test
+    public void testGetHandle()
+    {
+        System.out.println("getHandle");
+        EPerson instance = null;
+        String expResult = "";
+        String result = instance.getHandle();
+        assertEquals(expResult, result);
+        // TODO review the generated test code and remove the default call to fail.
+        fail("The test case is a prototype.");
+    }
+*/
+
+    /**
+     * Test of getEmail method, of class EPerson.
+     */
+/*
+    @Test
+    public void testGetEmail()
+    {
+        System.out.println("getEmail");
+        EPerson instance = null;
+        String expResult = "";
+        String result = instance.getEmail();
+        assertEquals(expResult, result);
+        // TODO review the generated test code and remove the default call to fail.
+        fail("The test case is a prototype.");
+    }
+*/
+
+    /**
+     * Test of setEmail method, of class EPerson.
+     */
+/*
+    @Test
+    public void testSetEmail()
+    {
+        System.out.println("setEmail");
+        String s = "";
+        EPerson instance = null;
+        instance.setEmail(s);
+        // TODO review the generated test code and remove the default call to fail.
+        fail("The test case is a prototype.");
+    }
+*/
+
+    /**
+     * Test of getNetid method, of class EPerson.
+     */
+/*
+    @Test
+    public void testGetNetid()
+    {
+        System.out.println("getNetid");
+        EPerson instance = null;
+        String expResult = "";
+        String result = instance.getNetid();
+        assertEquals(expResult, result);
+        // TODO review the generated test code and remove the default call to fail.
+        fail("The test case is a prototype.");
+    }
+*/
+
+    /**
+     * Test of setNetid method, of class EPerson.
+     */
+/*
+    @Test
+    public void testSetNetid()
+    {
+        System.out.println("setNetid");
+        String s = "";
+        EPerson instance = null;
+        instance.setNetid(s);
+        // TODO review the generated test code and remove the default call to fail.
+        fail("The test case is a prototype.");
+    }
+*/
+
+    /**
+     * Test of getFullName method, of class EPerson.
+     */
+/*
+    @Test
+    public void testGetFullName()
+    {
+        System.out.println("getFullName");
+        EPerson instance = null;
+        String expResult = "";
+        String result = instance.getFullName();
+        assertEquals(expResult, result);
+        // TODO review the generated test code and remove the default call to fail.
+        fail("The test case is a prototype.");
+    }
+*/
+
+    /**
+     * Test of getFirstName method, of class EPerson.
+     */
+/*
+    @Test
+    public void testGetFirstName()
+    {
+        System.out.println("getFirstName");
+        EPerson instance = null;
+        String expResult = "";
+        String result = instance.getFirstName();
+        assertEquals(expResult, result);
+        // TODO review the generated test code and remove the default call to fail.
+        fail("The test case is a prototype.");
+    }
+*/
+
+    /**
+     * Test of setFirstName method, of class EPerson.
+     */
+/*
+    @Test
+    public void testSetFirstName()
+    {
+        System.out.println("setFirstName");
+        String firstname = "";
+        EPerson instance = null;
+        instance.setFirstName(firstname);
+        // TODO review the generated test code and remove the default call to fail.
+        fail("The test case is a prototype.");
+    }
+*/
+
+    /**
+     * Test of getLastName method, of class EPerson.
+     */
+/*
+    @Test
+    public void testGetLastName()
+    {
+        System.out.println("getLastName");
+        EPerson instance = null;
+        String expResult = "";
+        String result = instance.getLastName();
+        assertEquals(expResult, result);
+        // TODO review the generated test code and remove the default call to fail.
+        fail("The test case is a prototype.");
+    }
+*/
+
+    /**
+     * Test of setLastName method, of class EPerson.
+     */
+/*
+    @Test
+    public void testSetLastName()
+    {
+        System.out.println("setLastName");
+        String lastname = "";
+        EPerson instance = null;
+        instance.setLastName(lastname);
+        // TODO review the generated test code and remove the default call to fail.
+        fail("The test case is a prototype.");
+    }
+*/
+
+    /**
+     * Test of setCanLogIn method, of class EPerson.
+     */
+/*
+    @Test
+    public void testSetCanLogIn()
+    {
+        System.out.println("setCanLogIn");
+        boolean login = false;
+        EPerson instance = null;
+        instance.setCanLogIn(login);
+        // TODO review the generated test code and remove the default call to fail.
+        fail("The test case is a prototype.");
+    }
+*/
+
+    /**
+     * Test of canLogIn method, of class EPerson.
+     */
+/*
+    @Test
+    public void testCanLogIn()
+    {
+        System.out.println("canLogIn");
+        EPerson instance = null;
+        boolean expResult = false;
+        boolean result = instance.canLogIn();
+        assertEquals(expResult, result);
+        // TODO review the generated test code and remove the default call to fail.
+        fail("The test case is a prototype.");
+    }
+*/
+
+    /**
+     * Test of setRequireCertificate method, of class EPerson.
+     */
+/*
+    @Test
+    public void testSetRequireCertificate()
+    {
+        System.out.println("setRequireCertificate");
+        boolean isrequired = false;
+        EPerson instance = null;
+        instance.setRequireCertificate(isrequired);
+        // TODO review the generated test code and remove the default call to fail.
+        fail("The test case is a prototype.");
+    }
+*/
+
+    /**
+     * Test of getRequireCertificate method, of class EPerson.
+     */
+/*
+    @Test
+    public void testGetRequireCertificate()
+    {
+        System.out.println("getRequireCertificate");
+        EPerson instance = null;
+        boolean expResult = false;
+        boolean result = instance.getRequireCertificate();
+        assertEquals(expResult, result);
+        // TODO review the generated test code and remove the default call to fail.
+        fail("The test case is a prototype.");
+    }
+*/
+
+    /**
+     * Test of setSelfRegistered method, of class EPerson.
+     */
+/*
+    @Test
+    public void testSetSelfRegistered()
+    {
+        System.out.println("setSelfRegistered");
+        boolean sr = false;
+        EPerson instance = null;
+        instance.setSelfRegistered(sr);
+        // TODO review the generated test code and remove the default call to fail.
+        fail("The test case is a prototype.");
+    }
+*/
+
+    /**
+     * Test of getSelfRegistered method, of class EPerson.
+     */
+/*
+    @Test
+    public void testGetSelfRegistered()
+    {
+        System.out.println("getSelfRegistered");
+        EPerson instance = null;
+        boolean expResult = false;
+        boolean result = instance.getSelfRegistered();
+        assertEquals(expResult, result);
+        // TODO review the generated test code and remove the default call to fail.
+        fail("The test case is a prototype.");
+    }
+*/
+
+    /**
+     * Test of getMetadata method, of class EPerson.
+     */
+/*
+    @Test
+    public void testGetMetadata()
+    {
+        System.out.println("getMetadata");
+        String field = "";
+        EPerson instance = null;
+        String expResult = "";
+        String result = instance.getMetadata(field);
+        assertEquals(expResult, result);
+        // TODO review the generated test code and remove the default call to fail.
+        fail("The test case is a prototype.");
+    }
+*/
+
+    /**
+     * Test of setMetadata method, of class EPerson.
+     */
+/*
+    @Test
+    public void testSetMetadata()
+    {
+        System.out.println("setMetadata");
+        String field = "";
+        String value = "";
+        EPerson instance = null;
+        instance.setMetadata(field, value);
+        // TODO review the generated test code and remove the default call to fail.
+        fail("The test case is a prototype.");
+    }
+*/
+
+    /**
+     * Test of setPassword method, of class EPerson.
+     */
+/*
+    @Test
+    public void testSetPassword()
+    {
+        System.out.println("setPassword");
+        String s = "";
+        EPerson instance = null;
+        instance.setPassword(s);
+        // TODO review the generated test code and remove the default call to fail.
+        fail("The test case is a prototype.");
+    }
+*/
+
+    /**
+     * Test of setPasswordHash method, of class EPerson.
+     */
+/*
+    @Test
+    public void testSetPasswordHash()
+    {
+        System.out.println("setPasswordHash");
+        PasswordHash password = null;
+        EPerson instance = null;
+        instance.setPasswordHash(password);
+        // TODO review the generated test code and remove the default call to fail.
+        fail("The test case is a prototype.");
+    }
+*/
+
+    /**
+     * Test of getPasswordHash method, of class EPerson.
+     */
+/*
+    @Test
+    public void testGetPasswordHash()
+    {
+        System.out.println("getPasswordHash");
+        EPerson instance = null;
+        PasswordHash expResult = null;
+        PasswordHash result = instance.getPasswordHash();
+        assertEquals(expResult, result);
+        // TODO review the generated test code and remove the default call to fail.
+        fail("The test case is a prototype.");
+    }
+*/
+
     /**
      * Test of checkPassword method, of class EPerson.
      *
