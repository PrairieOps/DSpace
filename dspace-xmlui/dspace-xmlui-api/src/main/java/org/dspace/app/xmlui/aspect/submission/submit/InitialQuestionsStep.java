/*
 * InitialQuestionsStep.java
 *
 * Version: $Revision$
 *
 * Date: $Date$
 *
 * Copyright (c) 2002, Hewlett-Packard Company and Massachusetts
 * Institute of Technology.  All rights reserved.
 *
 * Redistribution and use in source and binary forms, with or without
 * modification, are permitted provided that the following conditions are
 * met:
 *
 * - Redistributions of source code must retain the above copyright
 * notice, this list of conditions and the following disclaimer.
 *
 * - Redistributions in binary form must reproduce the above copyright
 * notice, this list of conditions and the following disclaimer in the
 * documentation and/or other materials provided with the distribution.
 *
 * - Neither the name of the Hewlett-Packard Company nor the name of the
 * Massachusetts Institute of Technology nor the names of their
 * contributors may be used to endorse or promote products derived from
 * this software without specific prior written permission.
 *
 * THIS SOFTWARE IS PROVIDED BY THE COPYRIGHT HOLDERS AND CONTRIBUTORS
 * ``AS IS'' AND ANY EXPRESS OR IMPLIED WARRANTIES, INCLUDING, BUT NOT
 * LIMITED TO, THE IMPLIED WARRANTIES OF MERCHANTABILITY AND FITNESS FOR
 * A PARTICULAR PURPOSE ARE DISCLAIMED. IN NO EVENT SHALL THE COPYRIGHT
 * HOLDERS OR CONTRIBUTORS BE LIABLE FOR ANY DIRECT, INDIRECT,
 * INCIDENTAL, SPECIAL, EXEMPLARY, OR CONSEQUENTIAL DAMAGES (INCLUDING,
 * BUT NOT LIMITED TO, PROCUREMENT OF SUBSTITUTE GOODS OR SERVICES; LOSS
 * OF USE, DATA, OR PROFITS; OR BUSINESS INTERRUPTION) HOWEVER CAUSED AND
 * ON ANY THEORY OF LIABILITY, WHETHER IN CONTRACT, STRICT LIABILITY, OR
 * TORT (INCLUDING NEGLIGENCE OR OTHERWISE) ARISING IN ANY WAY OUT OF THE
 * USE OF THIS SOFTWARE, EVEN IF ADVISED OF THE POSSIBILITY OF SUCH
 * DAMAGE.
 */
package org.dspace.app.xmlui.aspect.submission.submit;

import org.dspace.app.xmlui.aspect.submission.AbstractSubmissionStep;
import org.dspace.app.xmlui.utils.UIException;
import org.dspace.app.xmlui.wing.Message;
import org.dspace.app.xmlui.wing.WingException;
import org.dspace.app.xmlui.wing.element.Body;
import org.dspace.app.xmlui.wing.element.CheckBox;
import org.dspace.app.xmlui.wing.element.Division;
import org.dspace.app.xmlui.wing.element.List;
import org.dspace.authorize.AuthorizeException;
import org.dspace.content.Collection;
import org.dspace.content.DCValue;
import org.dspace.content.Item;
import org.dspace.uri.IdentifierService;
import org.xml.sax.SAXException;

import java.io.IOException;
import java.sql.SQLException;

/**
 * This is the first official step of the item submission processes. This
 * step will ask the user two questions which will direct whether future
 * questions will be asked of the user. Since they user may move next or
 * previous or even jump around between the stages some metadata values
 * may all ready be filled for selected values. i.e. if the user selected
 * that there may be multiple titles and then later comes back and unchecks
 * then multiple titles box. In this case these metadata entries are removed
 * from the item, a note is displayed informing the user of this discrepency.
 * 
 * Questions:
 *  - Multiple titles
 *  - Published Before
 * 
 * @author Scott Phillips
 * @author Tim Donohue (updated for Configurable Submission)
 */
public class InitialQuestionsStep extends AbstractSubmissionStep
{
	/** Language Strings **/
    protected static final Message T_head= 
        message("xmlui.Submission.submit.InitialQuestionsStep.head");
    protected static final Message T_important_note= 
        message("xmlui.Submission.submit.InitialQuestionsStep.important_note");
    protected static final Message T_and= 
        message("xmlui.Submission.submit.InitialQuestionsStep.and");
    protected static final Message T_separator = 
        message("xmlui.Submission.submit.InitialQuestionsStep.separator");
    protected static final Message T_open= 
        message("xmlui.Submission.submit.InitialQuestionsStep.open_set");
    protected static final Message T_close= 
        message("xmlui.Submission.submit.InitialQuestionsStep.close_set");
    protected static final Message T_multiple_titles= 
        message("xmlui.Submission.submit.InitialQuestionsStep.multiple_titles");
    protected static final Message T_multiple_titles_help= 
        message("xmlui.Submission.submit.InitialQuestionsStep.multiple_titles_help");
    protected static final Message T_multiple_titles_note= 
        message("xmlui.Submission.submit.InitialQuestionsStep.multiple_titles_note");
    protected static final Message T_published_before= 
        message("xmlui.Submission.submit.InitialQuestionsStep.published_before");
    protected static final Message T_published_before_help= 
        message("xmlui.Submission.submit.InitialQuestionsStep.published_before_help");
    protected static final Message T_published_before_note= 
        message("xmlui.Submission.submit.InitialQuestionsStep.published_before_note");
    protected static final Message T_date_issued= 
        message("xmlui.Submission.submit.InitialQuestionsStep.date_issued");
    protected static final Message T_citation= 
        message("xmlui.Submission.submit.InitialQuestionsStep.citation");
    protected static final Message T_publisher= 
        message("xmlui.Submission.submit.InitialQuestionsStep.publisher");

    /**
	 * Establish our required parameters, abstractStep will enforce these.
	 */
	public InitialQuestionsStep()
	{
		this.requireSubmission = true;
		this.requireStep = true;
	}
    
    
    public void addBody(Body body) throws SAXException, WingException,
            UIException, SQLException, IOException, AuthorizeException
    {
    	// Get any metadata that may be removed by unselecting one of these options.
    	Item item = submission.getItem();
		Collection collection = submission.getCollection();
<<<<<<< HEAD
		String actionURL = IdentifierService.getURL(collection).toString() + "/submit/" + knot.getId() + ".continue";
		
=======
		String actionURL = contextPath + "/handle/"+collection.getHandle() + "/submit/" + knot.getId() + ".continue";

>>>>>>> a68d3779
		DCValue[] titles = item.getDC("title", "alternative", Item.ANY);
		
		DCValue[] dateIssued = item.getDC("date", "issued", Item.ANY);
        DCValue[] citation = item.getDC("identifier", "citation", Item.ANY);
        DCValue[] publisher = item.getDC("publisher", null, Item.ANY);
    	
    	
        // Generate a from asking the user two questions: multiple 
        // titles & published before.
    	Division div = body.addInteractiveDivision("submit-initial-questions", actionURL, Division.METHOD_POST, "primary submission");
    	div.setHead(T_submission_head);
    	addSubmissionProgressList(div);
    	
    	List form = div.addList("submit-initial-questions", List.TYPE_FORM);
        form.setHead(T_head);    
        
        CheckBox multipleTitles = form.addItem().addCheckBox("multiple_titles");
        multipleTitles.setLabel(T_multiple_titles);
        multipleTitles.setHelp(T_multiple_titles_help);
        multipleTitles.addOption("true");
        if (submission.hasMultipleTitles())
        {
        	multipleTitles.setOptionSelected("true");
        }
        
        // If any titles would be removed if the user unselected this box then 
        // warn the user!
        if (titles.length > 0)
        {
	        org.dspace.app.xmlui.wing.element.Item note = form.addItem();
	        note.addHighlight("bold").addContent(T_important_note);
	        note.addContent(T_multiple_titles_note);
	        for (int i=0; i< titles.length; i++)
	        {
	        	if (i > 0)
	        		note.addContent(T_separator);
	        	note.addContent("\"");
	        	note.addHighlight("bold").addContent(titles[i].value);
	        	note.addContent("\"");
	        }
        }
        
        CheckBox publishedBefore = form.addItem().addCheckBox("published_before");
        publishedBefore.setLabel(T_published_before);
        publishedBefore.setHelp(T_published_before_help);
        publishedBefore.addOption("true");
        if (submission.isPublishedBefore())
        {
        	publishedBefore.setOptionSelected("true");
        }
        
        // If any metadata would be removed if the user unselected the box then warn 
        // the user about what will be removed.
        if (dateIssued.length > 0 || citation.length > 0 || publisher.length > 0)
        {
        	org.dspace.app.xmlui.wing.element.Item note = form.addItem();
	        note.addHighlight("bold").addContent(T_important_note);
	        note.addContent(T_published_before_note);
	        
	        // Start a convoluted processes to build an english list of values.
	        // Format: Date Issued (value, value, value), Citation (value, value, value), Publisher (value, value, value)
	        if (dateIssued.length > 0)
	        {
	        	note.addHighlight("bold").addContent(T_date_issued);
	        	note.addContent(T_open);
	        	for (int i=0; i< dateIssued.length; i++)
	        	{
	        		if (i > 0)
		        		note.addContent(T_separator);
	        		note.addContent(dateIssued[i].value);
	        	}
	        	note.addContent(T_close);
	        }
	        
	        // Conjunction
	        if (dateIssued.length > 0 && (citation.length > 0 || publisher.length > 0))
	        	note.addContent(T_separator);
	        
	        if (dateIssued.length > 0 && citation.length > 0 && publisher.length == 0)
	        {
	        	note.addContent(T_and);
	        }
	        
	        // Citation
	        if (citation.length > 0)
	        {
	        	note.addHighlight("bold").addContent(T_citation);
	        	note.addContent(T_open);
	        	for (int i=0; i< citation.length; i++)
	        	{
	        		if (i > 0)
		        		note.addContent(T_separator);
	        		note.addContent(citation[i].value);
	        	}
	        	note.addContent(T_close);
	        }
	        
	        
	        // Conjunction
	        if (citation.length > 0 && publisher.length > 0)
	        {
	        	note.addContent(T_separator);
	        }
	        
	        if ((dateIssued.length > 0 || citation.length > 0) && publisher.length > 0)
	        {
	        	note.addContent(T_and);
	        }
	        
	        
	        // Publisher
	        if (publisher.length > 0)
	        {
	        	note.addHighlight("bold").addContent(T_publisher);
	        	note.addContent(T_open);
	        	for (int i=0; i< publisher.length; i++)
	        	{
	        		if (i > 0)
		        		note.addContent(T_separator);
	        		note.addContent(publisher[i].value);
	        	}
	        	note.addContent(T_close);
	        }
        }
        
        //add standard control/paging buttons
        addControlButtons(form);
        
        //Since we already warn users about the metadata pruning to happen
        //if they uncheck an already checked box, then
        //we can let the prune process occur immediately!
        div.addHidden("prune").setValue("true");
        
    }
    
    /** 
     * Each submission step must define its own information to be reviewed
     * during the final Review/Verify Step in the submission process.
     * <P>
     * The information to review should be tacked onto the passed in 
     * List object.
     * <P>
     * NOTE: To remain consistent across all Steps, you should first
     * add a sub-List object (with this step's name as the heading),
     * by using a call to reviewList.addList().   This sublist is
     * the list you return from this method!
     * 
     * @param reviewList
     *      The List to which all reviewable information should be added
     * @return 
     *      The new sub-List object created by this step, which contains
     *      all the reviewable information.  If this step has nothing to
     *      review, then return null!   
     */
    public List addReviewSection(List reviewList) throws SAXException,
        WingException, UIException, SQLException, IOException,
        AuthorizeException
    {
        //Create a new section for this Initial Questions information
        List initSection = reviewList.addList("submit-review-" + this.stepAndPage, List.TYPE_FORM);
        initSection.setHead(T_head);
        
        //add information to review
        Message multipleTitles = ReviewStep.T_no;
        if (submission.hasMultipleTitles())
            multipleTitles = ReviewStep.T_yes;
    
        Message publishedBefore = ReviewStep.T_no;
        if (submission.isPublishedBefore())
            publishedBefore = ReviewStep.T_yes;
        
        initSection.addLabel(T_multiple_titles);
        initSection.addItem(multipleTitles);
        initSection.addLabel(T_published_before);
        initSection.addItem(publishedBefore);
        
        //return this new review section
        return initSection;
    }
}<|MERGE_RESOLUTION|>--- conflicted
+++ resolved
@@ -39,8 +39,11 @@
  */
 package org.dspace.app.xmlui.aspect.submission.submit;
 
+import java.io.IOException;
+import java.sql.SQLException;
+
+import org.dspace.app.xmlui.utils.UIException;
 import org.dspace.app.xmlui.aspect.submission.AbstractSubmissionStep;
-import org.dspace.app.xmlui.utils.UIException;
 import org.dspace.app.xmlui.wing.Message;
 import org.dspace.app.xmlui.wing.WingException;
 import org.dspace.app.xmlui.wing.element.Body;
@@ -51,11 +54,7 @@
 import org.dspace.content.Collection;
 import org.dspace.content.DCValue;
 import org.dspace.content.Item;
-import org.dspace.uri.IdentifierService;
 import org.xml.sax.SAXException;
-
-import java.io.IOException;
-import java.sql.SQLException;
 
 /**
  * This is the first official step of the item submission processes. This
@@ -124,13 +123,8 @@
     	// Get any metadata that may be removed by unselecting one of these options.
     	Item item = submission.getItem();
 		Collection collection = submission.getCollection();
-<<<<<<< HEAD
-		String actionURL = IdentifierService.getURL(collection).toString() + "/submit/" + knot.getId() + ".continue";
-		
-=======
 		String actionURL = contextPath + "/handle/"+collection.getHandle() + "/submit/" + knot.getId() + ".continue";
 
->>>>>>> a68d3779
 		DCValue[] titles = item.getDC("title", "alternative", Item.ANY);
 		
 		DCValue[] dateIssued = item.getDC("date", "issued", Item.ANY);
