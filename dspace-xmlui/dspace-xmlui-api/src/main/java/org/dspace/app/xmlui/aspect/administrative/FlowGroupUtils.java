/*
 * FlowGroupUtils.java
 *
 * Version: $Revision$
 *
 * Date: $Date$
 *
 * Copyright (c) 2002, Hewlett-Packard Company and Massachusetts
 * Institute of Technology.  All rights reserved.
 *
 * Redistribution and use in source and binary forms, with or without
 * modification, are permitted provided that the following conditions are
 * met:
 *
 * - Redistributions of source code must retain the above copyright
 * notice, this list of conditions and the following disclaimer.
 *
 * - Redistributions in binary form must reproduce the above copyright
 * notice, this list of conditions and the following disclaimer in the
 * documentation and/or other materials provided with the distribution.
 *
 * - Neither the name of the Hewlett-Packard Company nor the name of the
 * Massachusetts Institute of Technology nor the names of their
 * contributors may be used to endorse or promote products derived from
 * this software without specific prior written permission.
 *
 * THIS SOFTWARE IS PROVIDED BY THE COPYRIGHT HOLDERS AND CONTRIBUTORS
 * ``AS IS'' AND ANY EXPRESS OR IMPLIED WARRANTIES, INCLUDING, BUT NOT
 * LIMITED TO, THE IMPLIED WARRANTIES OF MERCHANTABILITY AND FITNESS FOR
 * A PARTICULAR PURPOSE ARE DISCLAIMED. IN NO EVENT SHALL THE COPYRIGHT
 * HOLDERS OR CONTRIBUTORS BE LIABLE FOR ANY DIRECT, INDIRECT,
 * INCIDENTAL, SPECIAL, EXEMPLARY, OR CONSEQUENTIAL DAMAGES (INCLUDING,
 * BUT NOT LIMITED TO, PROCUREMENT OF SUBSTITUTE GOODS OR SERVICES; LOSS
 * OF USE, DATA, OR PROFITS; OR BUSINESS INTERRUPTION) HOWEVER CAUSED AND
 * ON ANY THEORY OF LIABILITY, WHETHER IN CONTRACT, STRICT LIABILITY, OR
 * TORT (INCLUDING NEGLIGENCE OR OTHERWISE) ARISING IN ANY WAY OUT OF THE
 * USE OF THIS SOFTWARE, EVEN IF ADVISED OF THE POSSIBILITY OF SUCH
 * DAMAGE.
 */package org.dspace.app.xmlui.aspect.administrative;

import java.io.IOException;
import java.io.UnsupportedEncodingException;
import java.net.URLDecoder;
import java.sql.SQLException;
import java.util.ArrayList;
import java.util.Arrays;
import java.util.List;

import org.dspace.app.xmlui.utils.UIException;
import org.dspace.app.xmlui.wing.Message;
import org.dspace.authorize.AuthorizeException;
import org.dspace.authorize.AuthorizeManager;
import org.dspace.content.Collection;
import org.dspace.core.Constants;
import org.dspace.core.Context;
import org.dspace.eperson.EPerson;
import org.dspace.eperson.Group;

/**
 * Utility methods to processes actions on Groups. These methods are used
 * exclusivly from the administrative flow scripts.
 * 
 * @author scott phillips
 */
public class FlowGroupUtils {

	/** Language Strings */
	private static final Message T_edit_group_success_notice =
		new Message("default","xmlui.administrative.FlowGroupUtils.edit_group_success_notice");
	
	private static final Message T_delete_group_success_notice =
		new Message("default","xmlui.administrative.FlowGroupUtils.delete_group_success_notice");

	
	/**
	 * Return the current name for the given group ID.
	 * @param context The current DSpace context.
	 * @param groupID The group id.
	 * @return The group's name.
	 */
	public static String getName(Context context, int groupID)
	{
		if (groupID < 0)
			return "New Group";	
		
		Group group = Group.find(context,groupID);
		
		if (group == null)
			return "New Group";
		
		return group.getName();
	}
	
	/**
	 * Return the list of current epeople ID's that are a member of this group.
	 * 
	 * @param context The current DSpace context
	 * @param groupID The group's id.
	 * @return An array of ids.
	 */
	public static String[] getEPeopleMembers(Context context, int groupID)
	{
		// New group, just return an empty list
		if (groupID < 0)
			return new String[0];
		
		Group group = Group.find(context,groupID);
		
		if (group == null)
			return new String[0];
		
		EPerson[] epeople = group.getMembers();
		
		String[] epeopleIDs = new String[epeople.length];
		for (int i=0; i < epeople.length; i++)
			epeopleIDs[i] = String.valueOf(epeople[i].getID());
		
		return epeopleIDs;
	}
	
	/**
	 * Return the list of current group id's that are a member of this group.
	 * 
	 * @param context The current DSpace context
	 * @param groupID The group's id.
	 * @return An array of ids.
	 */
	public static String[] getGroupMembers(Context context, int groupID)
	{
		if (groupID < 0)
			return new String[0];
		
		Group group = Group.find(context,groupID);
		
		if (group == null)
			return new String[0];
		
		Group[] groups = group.getMemberGroups();
		
		String[] groupIDs = new String[groups.length];
		for (int i=0; i < groups.length; i++)
			groupIDs[i] = String.valueOf(groups[i].getID());
		
		return groupIDs;
	}
	
	
	/**
	 * Add the given id to the list and return a new list.
	 * 
	 * @param list The current array
	 * @param id The new element
	 * @return A new combined array.
	 */
	public static String[] addMember(String[] list, String id)
	{
		// FIXME: this is terribly ineffecient.
		List<String> newList = new ArrayList<String>(Arrays.asList(list));
		newList.add(id);
		return newList.toArray(new String[newList.size()]);
	}
	
	/**
	 * Remove all instances of the given id from the member list.
	 * 
	 * @param list The current array
	 * @param id The id to remove
	 * @return A new combined array.
	 */
	public static String[] removeMember(String[] list, String id)
	{
		// FIXME: this is terribly ineffecient.
		List<String> newList = new ArrayList<String>(Arrays.asList(list));
		newList.remove(id);
		return newList.toArray(new String[newList.size()]);
	}
	
	/**
	 * Save the group. If the name has been changed then it will be updated, if any 
	 * members have been added or removed then they are updated. 
	 * 
	 * If the groupID is -1 then a new group is created.
	 * 
	 * @param context The current dspace context
	 * @param groupID The group id, or -1 for a new group.
	 * @param newName The group's new name.
	 * @param newEPeopleIDsArray All epeople members
	 * @param newGroupIDsArray All group members.
	 * @return A result
	 */
	public static FlowResult processSaveGroup(Context context, int groupID, String newName, String[] newEPeopleIDsArray, String[] newGroupIDsArray) throws SQLException, AuthorizeException, UIException
	{
		FlowResult result = new FlowResult();
		
		// Decode the name incase it uses non-ascii characters.
		try
        {
            newName = URLDecoder.decode(newName, Constants.DEFAULT_ENCODING);
        }
        catch (UnsupportedEncodingException uee)
        {
            throw new UIException(uee);
        }
		
		Group group = null;
		if (groupID == -1)
		{
			// First check if the name is blank.
			if (newName == null || newName.length() == 0)
			{
				// Group's can not have blank names.
				result.setContinue(false);
				result.addError("group_name");
				result.setOutcome(false);
				result.setMessage(new Message("default","The group name may not be blank."));
				
				return result;
			}
			
			// Create a new group, check if the newName is allready in use.
			Group potentialDuplicate = Group.findByName(context,newName);
			
			if (potentialDuplicate == null)
	    	{
				// All good, create the new group.
				group = Group.create(context);
				group.setName(newName);
	    	}
			else
			{
				// The name is allready in use, return in error.
    			result.setContinue(false);
    			result.addError("group_name");
    			result.addError("group_name_duplicate");
    			result.setOutcome(false);
    			result.setMessage(new Message("default","The group name is allready in use"));
    			
    			return result;
			}
		}
		else
		{
			group = Group.find(context,groupID);
			String name = group.getName();
			
			// Only update the name if there has been a change.
			if (newName != null && newName.length() > 0 && !name.equals(newName))
			{
				// The group name is to be updated, check if the newName is allready in use.
				Group potentialDuplicate = Group.findByName(context,newName);
				
				if (potentialDuplicate == null)
		    	{
					// All good, update the name
					group.setName(newName);
		    	}
				else
				{
					// The name is allready in use, return in error.
	    			result.setContinue(false);
	    			result.addError("group_name");
	    			result.addError("group_name_duplicate");
	    			result.setOutcome(false);
	    			result.setMessage(new Message("default","The group name is allready in use"));
	    			
	    			return result;
				}
			}
		}
		
		// Second, Prepare to check members by turning arrays into lists
		List<Integer> newEPeopleIDs = new ArrayList<Integer>();
		for (String epeopleID : newEPeopleIDsArray)
			newEPeopleIDs.add(Integer.valueOf(epeopleID));
		List<Integer> newGroupIDs = new ArrayList<Integer>();
		for (String _groupID : newGroupIDsArray)
			newGroupIDs.add(Integer.valueOf(_groupID));
		
		
		// Third, check if there are any members to remove
		// i.e. scan the list on the group against the ids.
		for (EPerson epersonMember : group.getMembers())
		{
			if (!newEPeopleIDs.contains(epersonMember.getID()))
			{
				// The current eperson is not contained in the new list.
				group.removeMember(epersonMember);
			}
			else
			{
				// If they are still in the list then remove them
				// from the list of people to add.
				newEPeopleIDs.remove((Object)epersonMember.getID());
			}
		}
		for (Group groupMember : group.getMemberGroups())
		{
			if (!newGroupIDs.contains(groupMember.getID()))
			{
				// The current group is not contained in the new list.
				group.removeMember(groupMember);
			}
			else
			{
				// If they are still in the list then remove them
				// from the list of groups to add.
				newGroupIDs.remove((Object)group.getID());
			}
		}
		
		// Third, check if there are any members to add
		// i.e. scan the list of ids against the group.
		for (Integer epersonID : newEPeopleIDs)
		{
			EPerson eperson = EPerson.find(context, epersonID);
			
			group.addMember(eperson);
		}
		
		for (Integer _groupID : newGroupIDs)
		{
			Group _group = Group.find(context, _groupID);
			
			group.addMember(_group);
		}
		
		// Last, create the result flow
		group.update();
		context.commit();
		
		// Let's record our group id incase we created a new one.
		result.setParameter("groupID", group.getID());
		result.setContinue(true);
		result.setOutcome(true);
		result.setMessage(T_edit_group_success_notice);
		
		return result;
	}
	
	/**
	 * Remove the specified groups. It is assumed that the user has allready confirm this selection.
	 * 
	 * @param context The current DSpace context
	 * @param groupIDs A list of groups to be removed.
	 * @return A results object.
	 */
<<<<<<< HEAD
	public static FlowResult processDeleteGroups(Context context, String[] groupIDs) throws AuthorizeException, UIException, IOException
=======
	public static FlowResult processDeleteGroups(Context context, String[] groupIDs) throws SQLException, AuthorizeException, IOException
>>>>>>> a68d3779
	{
		FlowResult result = new FlowResult();
		result.setContinue(true);
		
    	for (String id : groupIDs) 
    	{
    		Group groupDeleted = Group.find(context, Integer.valueOf(id));
    		
    		// If this group is related to a collection, then un-link it.
    		int collectionId = getCollectionId(groupDeleted.getName());
    		Role role = getCollectionRole(groupDeleted.getName());
    		if (collectionId != -1 && role != Role.none)
    		{
	    		Collection collection = Collection.find(context, collectionId);
	    		
	    		if (collection != null)
	    		{
		    		if (role == Role.Administrators)
		    		{
<<<<<<< HEAD
		    		    // FIXME: This should unregister this role from the collection 
		                // object however there is no method available to do this. Once 
		                // Manakin is integrated into dspace this situatiotion should be 
		                // resolved.
		                
		                throw new UIException("This operation can not be preformed untill the DSpace API is modified to enable the removal of collection administrators.");
		            } 
		    		else if (role == Role.Submitters)
		    		{
		                // FIXME: This should unregister this role from the collection 
		                // object however there is no method available to do this. Once 
		                // Manakin is integrated into dspace this situatiotion should be 
		                // resolved.
		                
		                throw new UIException("This operation can not be preformed untill the DSpace API is modified to enable the removal of collection submitters.");
=======
		    			collection.removeAdministrators();
		    			collection.update();
		    		} 
		    		else if (role == Role.Submitters)
		    		{
		    			collection.removeSubmitters();
		    			collection.update();
>>>>>>> a68d3779
		    		}
		    		else if (role == Role.WorkflowStep1)
		    		{
		    			collection.setWorkflowGroup(1, null);
		    			collection.update();
		    		}
		    		else if (role == Role.WorkflowStep2)
		    		{
		    			collection.setWorkflowGroup(2, null);
		    			collection.update();
		    		}
		    		else if (role == Role.WorkflowStep3)
		    		{
		    			collection.setWorkflowGroup(3, null);
		    			collection.update();
		    		}
		    		else if (role == Role.DefaultRead)
		    		{
		    			// Nothing special needs to happen.
		    		}
	    		}
    		}

			groupDeleted.delete();
	    }
    	
    	result.setOutcome(true);
		result.setMessage(T_delete_group_success_notice);
    	
    	return result;
	}
	
	/**
	 * The collection prefix, all groups which are specific to
	 * a collection start with this.
	 */
	private static final String COLLECTION_PREFIX = "COLLECTION_";
	
	/**
	 * These are the possible collection suffixes, all groups which are
	 * specific to a collection will end with one of these. The collection
	 * id should be inbetween the prefix and the suffix.
	 * 
	 * Note: the order of these suffixes are important, see getCollectionRole()
	 */
	private static final String[] COLLECTION_SUFFIXES = {"_SUBMIT","_ADMIN","_WFSTEP_1","_WORKFLOW_STEP_1","_WFSTEP_2","_WORKFLOW_STEP_2","_WFSTEP_3","_WORKFLOW_STEP_3","_DEFAULT_ITEM_READ"};
	
	
	/**
	 * Extracts the collection id that may be immbedded in the given group name.
	 * 
	 * @param groupName - the name of a group (ie group.getName())
	 * @return the integer collection id or -1 if the group is not that of a collection
	 */
	public static int getCollectionId(String groupName)
	{
		if (groupName != null && groupName.startsWith(COLLECTION_PREFIX))
		{
			for (String suffix : COLLECTION_SUFFIXES)
			{
				if (groupName.endsWith(suffix))
				{
					String idString = groupName.substring(COLLECTION_PREFIX.length());
					idString = idString.substring(0, idString.length() - suffix.length());

					int collectionID = -1;
					try {
						collectionID = Integer.valueOf(idString); 
						
						return collectionID;
						// All good, we were able to ah 
					}
					catch (NumberFormatException nfe)
					{
						// Somethnig went wrong, just ignore the exception and
						// continue searching for a collection id
					} // try & catch
				} // if it ends with a proper suffix.
			} // for each possible suffix
		} // if it starts with COLLECTION_
		
		return -1;
    }
	
	public enum Role {Administrators, Submitters, WorkflowStep1, WorkflowStep2, WorkflowStep3, DefaultRead, none};
	
	public static Role getCollectionRole(String groupName)
	{
		if (groupName != null && groupName.startsWith(COLLECTION_PREFIX))
		{
			for (String suffix : COLLECTION_SUFFIXES)
			{
				if (groupName.endsWith(suffix))
				{
					if (COLLECTION_SUFFIXES[0].equals(suffix))
						return Role.Submitters;
					else if (COLLECTION_SUFFIXES[1].equals(suffix))
						return Role.Administrators;
					else if (COLLECTION_SUFFIXES[2].equals(suffix))
						return Role.WorkflowStep1;
					else if (COLLECTION_SUFFIXES[3].equals(suffix))
						return Role.WorkflowStep1;
					else if (COLLECTION_SUFFIXES[4].equals(suffix))
						return Role.WorkflowStep2;
					else if (COLLECTION_SUFFIXES[5].equals(suffix))
						return Role.WorkflowStep2;
					else if (COLLECTION_SUFFIXES[6].equals(suffix))
						return Role.WorkflowStep3;
					else if (COLLECTION_SUFFIXES[7].equals(suffix))
						return Role.WorkflowStep3;
					else if (COLLECTION_SUFFIXES[8].equals(suffix))
						return Role.DefaultRead;
					
				} // if it ends with a proper suffix.
			} // for each possible suffix
		} // if it starts with COLLECTION_
		
		return Role.none;
	}
	
	
	
}<|MERGE_RESOLUTION|>--- conflicted
+++ resolved
@@ -78,7 +78,7 @@
 	 * @param groupID The group id.
 	 * @return The group's name.
 	 */
-	public static String getName(Context context, int groupID)
+	public static String getName(Context context, int groupID) throws SQLException
 	{
 		if (groupID < 0)
 			return "New Group";	
@@ -98,7 +98,7 @@
 	 * @param groupID The group's id.
 	 * @return An array of ids.
 	 */
-	public static String[] getEPeopleMembers(Context context, int groupID)
+	public static String[] getEPeopleMembers(Context context, int groupID) throws SQLException
 	{
 		// New group, just return an empty list
 		if (groupID < 0)
@@ -125,7 +125,7 @@
 	 * @param groupID The group's id.
 	 * @return An array of ids.
 	 */
-	public static String[] getGroupMembers(Context context, int groupID)
+	public static String[] getGroupMembers(Context context, int groupID) throws SQLException
 	{
 		if (groupID < 0)
 			return new String[0];
@@ -344,11 +344,7 @@
 	 * @param groupIDs A list of groups to be removed.
 	 * @return A results object.
 	 */
-<<<<<<< HEAD
-	public static FlowResult processDeleteGroups(Context context, String[] groupIDs) throws AuthorizeException, UIException, IOException
-=======
 	public static FlowResult processDeleteGroups(Context context, String[] groupIDs) throws SQLException, AuthorizeException, IOException
->>>>>>> a68d3779
 	{
 		FlowResult result = new FlowResult();
 		result.setContinue(true);
@@ -368,23 +364,6 @@
 	    		{
 		    		if (role == Role.Administrators)
 		    		{
-<<<<<<< HEAD
-		    		    // FIXME: This should unregister this role from the collection 
-		                // object however there is no method available to do this. Once 
-		                // Manakin is integrated into dspace this situatiotion should be 
-		                // resolved.
-		                
-		                throw new UIException("This operation can not be preformed untill the DSpace API is modified to enable the removal of collection administrators.");
-		            } 
-		    		else if (role == Role.Submitters)
-		    		{
-		                // FIXME: This should unregister this role from the collection 
-		                // object however there is no method available to do this. Once 
-		                // Manakin is integrated into dspace this situatiotion should be 
-		                // resolved.
-		                
-		                throw new UIException("This operation can not be preformed untill the DSpace API is modified to enable the removal of collection submitters.");
-=======
 		    			collection.removeAdministrators();
 		    			collection.update();
 		    		} 
@@ -392,7 +371,6 @@
 		    		{
 		    			collection.removeSubmitters();
 		    			collection.update();
->>>>>>> a68d3779
 		    		}
 		    		else if (role == Role.WorkflowStep1)
 		    		{
