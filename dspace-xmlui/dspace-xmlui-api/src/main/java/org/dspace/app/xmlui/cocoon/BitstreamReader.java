/*
 * BitsreamReader.java
 *
 * Version: $Revision$
 *
 * Date: $Date$
 *
 * Copyright (c) 2002, Hewlett-Packard Company and Massachusetts
 * Institute of Technology.  All rights reserved.
 *
 * Redistribution and use in source and binary forms, with or without
 * modification, are permitted provided that the following conditions are
 * met:
 *
 * - Redistributions of source code must retain the above copyright
 * notice, this list of conditions and the following disclaimer.
 *
 * - Redistributions in binary form must reproduce the above copyright
 * notice, this list of conditions and the following disclaimer in the
 * documentation and/or other materials provided with the distribution.
 *
 * - Neither the name of the Hewlett-Packard Company nor the name of the
 * Massachusetts Institute of Technology nor the names of their
 * contributors may be used to endorse or promote products derived from
 * this software without specific prior written permission.
 *
 * THIS SOFTWARE IS PROVIDED BY THE COPYRIGHT HOLDERS AND CONTRIBUTORS
 * ``AS IS'' AND ANY EXPRESS OR IMPLIED WARRANTIES, INCLUDING, BUT NOT
 * LIMITED TO, THE IMPLIED WARRANTIES OF MERCHANTABILITY AND FITNESS FOR
 * A PARTICULAR PURPOSE ARE DISCLAIMED. IN NO EVENT SHALL THE COPYRIGHT
 * HOLDERS OR CONTRIBUTORS BE LIABLE FOR ANY DIRECT, INDIRECT,
 * INCIDENTAL, SPECIAL, EXEMPLARY, OR CONSEQUENTIAL DAMAGES (INCLUDING,
 * BUT NOT LIMITED TO, PROCUREMENT OF SUBSTITUTE GOODS OR SERVICES; LOSS
 * OF USE, DATA, OR PROFITS; OR BUSINESS INTERRUPTION) HOWEVER CAUSED AND
 * ON ANY THEORY OF LIABILITY, WHETHER IN CONTRACT, STRICT LIABILITY, OR
 * TORT (INCLUDING NEGLIGENCE OR OTHERWISE) ARISING IN ANY WAY OUT OF THE
 * USE OF THIS SOFTWARE, EVEN IF ADVISED OF THE POSSIBILITY OF SUCH
 * DAMAGE.
 */

package org.dspace.app.xmlui.cocoon;

import java.io.IOException;
import java.io.InputStream;
import java.io.UnsupportedEncodingException;
import java.net.URLEncoder;
import java.sql.SQLException;
import java.util.Map;

import javax.mail.internet.MimeUtility;
import javax.servlet.http.HttpServletResponse;

import org.apache.avalon.excalibur.pool.Recyclable;
import org.apache.avalon.framework.parameters.Parameters;
import org.apache.cocoon.ProcessingException;
import org.apache.cocoon.ResourceNotFoundException;
import org.apache.cocoon.environment.ObjectModelHelper;
import org.apache.cocoon.environment.Request;
import org.apache.cocoon.environment.Response;
import org.apache.cocoon.environment.SourceResolver;
import org.apache.cocoon.environment.http.HttpEnvironment;
import org.apache.cocoon.environment.http.HttpResponse;
import org.apache.cocoon.reading.AbstractReader;
import org.apache.cocoon.util.ByteRange;
import org.dspace.app.xmlui.utils.UsageEvent;
import org.dspace.app.xmlui.utils.AuthenticationUtil;
import org.dspace.app.xmlui.utils.ContextUtil;
import org.dspace.authorize.AuthorizeException;
import org.dspace.authorize.AuthorizeManager;
import org.dspace.content.Bitstream;
import org.dspace.content.Bundle;
import org.dspace.content.DSpaceObject;
import org.dspace.content.Item;
import org.dspace.uri.ResolvableIdentifier;
import org.dspace.uri.IdentifierService;
import org.dspace.uri.IdentifierException;
import org.dspace.core.ConfigurationManager;
import org.dspace.core.Constants;
import org.dspace.core.Context;
import org.xml.sax.SAXException;

import org.apache.log4j.Logger;
import org.dspace.core.LogManager;

/**
 * The BitstreamReader will query DSpace for a particular bitstream and transmit
 * it to the user. There are several method of specifing the bitstream to be
 * develivered. You may refrence a bitstream by either it's id or attempt to
 * resolve the bitstream's name.
 *
 *  /bitstream/{handle}/{sequence}/{name}
 *
 *  &lt;map:read type="BitstreamReader">
 *    &lt;map:parameter name="handle" value="{1}/{2}"/&gt;
 *    &lt;map:parameter name="sequence" value="{3}"/&gt;
 *    &lt;map:parameter name="name" value="{4}"/&gt;
 *  &lt;/map:read&gt;
 *
 *  When no handle is assigned yet you can access a bistream
 *  using it's internal ID.
 *
 *  /bitstream/id/{bitstreamID}/{sequence}/{name}
 *
 *  &lt;map:read type="BitstreamReader">
 *    &lt;map:parameter name="bitstreamID" value="{1}"/&gt;
 *    &lt;map:parameter name="sequence" value="{2}"/&gt;
 *  &lt;/map:read&gt;
 *
 *  Alternativly, you can access the bitstream via a name instead
 *  of directly through it's sequence.
 *
 *  /html/{handle}/{name}
 *
 *  &lt;map:read type="BitstreamReader"&gt;
 *    &lt;map:parameter name="handle" value="{1}/{2}"/&gt;
 *    &lt;map:parameter name="name" value="{3}"/&gt;
 *  &lt;/map:read&gt;
 *
 *  Again when no handle is available you can also access it
 *  via an internal itemID & name.
 *
 *  /html/id/{itemID}/{name}
 *
 *  &lt;map:read type="BitstreamReader"&gt;
 *    &lt;map:parameter name="itemID" value="{1}"/&gt;
 *    &lt;map:parameter name="name" value="{2}"/&gt;
 *  &lt;/map:read&gt;
 *
 * @author Scott Phillips
 */

public class BitstreamReader extends AbstractReader implements Recyclable
{

	private static Logger log = Logger.getLogger(BitstreamReader.class);
<<<<<<< HEAD

=======
	
>>>>>>> a68d3779
    /**
     * Messages to be sent when the user is not authorized to view
     * a particular bitstream. They will be redirected to the login
     * where this message will be displayed.
     */
	private final static String AUTH_REQUIRED_HEADER = "xmlui.BitstreamReader.auth_header";
	private final static String AUTH_REQUIRED_MESSAGE = "xmlui.BitstreamReader.auth_message";

    /**
     * How big of a buffer should we use when reading from the bitstream before
     * writting to the HTTP response?
     */
    protected static final int BUFFER_SIZE = 8192;

    /**
     * When should a bitstream expire in milliseconds. This should be set to
     * some low value just to prevent someone hiting DSpace repeatily from
     * killing the server. Note: 60000 milliseconds are in a second.
     *
     * Format: minutes * seconds * milliseconds
     */
    protected static final int expires = 60 * 60 * 60000;

    /** The Cocoon response */
    protected Response response;

    /** The Cocoon request */
    protected Request request;

    /** The bitstream file */
    protected InputStream bitstreamInputStream;

    /** The bitstream's reported size */
    protected long bitstreamSize;

    /** The bitstream's mime-type */
    protected String bitstreamMimeType;
<<<<<<< HEAD

    /** The bitstream's name */
    protected String bitstreamName;

=======
    
    /** The bitstream's name */
    protected String bitstreamName;
    
>>>>>>> a68d3779
    /**
     * Set up the bitstream reader.
     *
     * See the class description for information on configuration options.
     *
     * FIXME: This should use the parameter "uri" rather than "handle" to be
     * consistent with the JSPUI. Unfortunately, I have no idea how this works
     * right now, so I'll have to do that later. It should still work for now
     * though. --JR
     */
    public void setup(SourceResolver resolver, Map objectModel, String src,
            Parameters par) throws ProcessingException, SAXException,
            IOException
    {
        super.setup(resolver, objectModel, src, par);

        try
        {
            this.request = ObjectModelHelper.getRequest(objectModel);
            this.response = ObjectModelHelper.getResponse(objectModel);
            Context context = ContextUtil.obtainContext(objectModel);            
            
            // Get our parameters that identify the bitstream
            int itemID = par.getParameterAsInteger("itemID", -1);
            int bitstreamID = par.getParameterAsInteger("bitstreamID", -1);
            String handle = par.getParameter("handle", null);

            int sequence = par.getParameterAsInteger("sequence", -1);
            String name = par.getParameter("name", null);


            // Reslove the bitstream
            Bitstream bitstream = null;
            Item item = null;
            DSpaceObject dso = null;

            if (bitstreamID > -1)
            {
            	// Direct refrence to the individual bitstream ID.
            	bitstream = Bitstream.find(context, bitstreamID);
            }
            else if (itemID > -1)
            {
            	// Referenced by internal itemID
            	item = Item.find(context, itemID);

            	if (sequence > -1)
            	{
            		bitstream = findBitstreamBySequence(item, sequence);
            	}
            	else if (name != null)
            	{
            		bitstream = findBitstreamByName(item, name);
            	}
            }
            else if (handle != null)
            {
            	// Reference by an item's handle.
<<<<<<< HEAD
                ResolvableIdentifier ri = IdentifierService.resolve(context, handle);
                dso = (DSpaceObject) IdentifierService.getResource(context, ri);

                if (dso instanceof Item && sequence > -1)
            	{
            		bitstream = findBitstreamBySequence((Item) dso,sequence);
            	}
            	else if (dso instanceof Item && name != null)
            	{
            		bitstream = findBitstreamByName((Item) dso,name);
            	}
            }

=======
            	dso = HandleManager.resolveToObject(context,handle);

                if (dso instanceof Item)
                {
                    item = (Item)dso;

                    if (sequence > -1)
                    {
                        bitstream = findBitstreamBySequence(item,sequence);
                    }
                    else if (name != null)
                    {
                        bitstream = findBitstreamByName(item,name);
                    }
                }
            }

            //if initial search was by sequence number and found nothing,
            //then try to find bitstream by name (assuming we have a file name)
            if((sequence > -1 && bitstream==null) && name!=null)
            {
                bitstream = findBitstreamByName(item,name);

                //if we found bitstream by name, send a redirect to its new sequence number location
                if(bitstream!=null)
                {
                    String redirectURL = "";

                    //build redirect URL based on whether item has a handle assigned yet
                    if(item.getHandle()!=null && item.getHandle().length()>0)
                      redirectURL = request.getContextPath() + "/bitstream/handle/" + item.getHandle();
                    else
                      redirectURL = request.getContextPath() + "/bitstream/item/" + item.getID();

            		redirectURL += "/" + name + "?sequence=" + bitstream.getSequenceID();

            		HttpServletResponse httpResponse = (HttpServletResponse)
            		objectModel.get(HttpEnvironment.HTTP_RESPONSE_OBJECT);
            		httpResponse.sendRedirect(redirectURL);
            		return;
                }
            }
>>>>>>> a68d3779

            // Was a bitstream found?
            if (bitstream == null)
            {
            	throw new ResourceNotFoundException("Unable to locate bitstream");
            }

            // Is there a User logged in and does the user have access to read it?
<<<<<<< HEAD
            boolean isAuthorized = AuthorizeManager.authorizeActionBoolean(context, bitstream, Constants.READ);
            if (item != null && item.isWithdrawn() && !AuthorizeManager.isAdmin(context))
            {
                isAuthorized = false;
                log.info(LogManager.getHeader(context, "view_bitstream", "handle=" + IdentifierService.getCanonicalForm(item) + ",withdrawn=true"));
=======
            boolean isAuthorized = AuthorizeManager.authorizeActionBoolean(context, bitstream, Constants.READ); 
            if (item != null && item.isWithdrawn() && !AuthorizeManager.isAdmin(context))
            {
                isAuthorized = false;
                log.info(LogManager.getHeader(context, "view_bitstream", "handle=" + item.getHandle() + ",withdrawn=true"));
>>>>>>> a68d3779
            }

            if (!isAuthorized)
            {
            	if(this.request.getSession().getAttribute("dspace.current.user.id")!=null){
            		// A user is logged in, but they are not authorized to read this bitstream,
            		// instead of asking them to login again we'll point them to a friendly error
            		// message that tells them the bitstream is restricted.
            		String redictURL = request.getContextPath() + "/handle/";
            		if (item!=null){
//                        redictURL += item.getHandle();
            			redictURL += IdentifierService.getCanonicalForm(item);
            		}
            		else if(dso!=null){
//            			redictURL += dso.getHandle();
                        redictURL += IdentifierService.getCanonicalForm(dso);
            		}
            		redictURL += "/restricted-resource?bitstreamId=" + bitstream.getID();

            		HttpServletResponse httpResponse = (HttpServletResponse)
            		objectModel.get(HttpEnvironment.HTTP_RESPONSE_OBJECT);
            		httpResponse.sendRedirect(redictURL);
            		return;
            	}
            	else{

            		// The user does not have read access to this bitstream. Inturrupt this current request
            		// and then forward them to the login page so that they can be authenticated. Once that is
            		// successfull they will request will be resumed.
            		AuthenticationUtil.interruptRequest(objectModel, AUTH_REQUIRED_HEADER, AUTH_REQUIRED_MESSAGE, null);

            		// Redirect
            		String redictURL = request.getContextPath() + "/login";

            		HttpServletResponse httpResponse = (HttpServletResponse)
            		objectModel.get(HttpEnvironment.HTTP_RESPONSE_OBJECT);
            		httpResponse.sendRedirect(redictURL);
            		return;
            	}
            }
<<<<<<< HEAD


=======
                
>>>>>>> a68d3779
            // Success, bitstream found and the user has access to read it.
            // Store these for later retreval:
            this.bitstreamInputStream = bitstream.retrieve();
            this.bitstreamSize = bitstream.getSize();
            this.bitstreamMimeType = bitstream.getFormat().getMIMEType();
            this.bitstreamName = bitstream.getName();

            // Trim any path information from the bitstream
            if (bitstreamName != null && bitstreamName.length() >0 )
            {
	    		int finalSlashIndex = bitstreamName.lastIndexOf("/");
	    		if (finalSlashIndex > 0)
	    		{
	    			bitstreamName = bitstreamName.substring(finalSlashIndex+1);
	    		}
            }
            else
            {
            	// In-case there is no bitstream name...
            	bitstreamName = "bitstream";
            }
<<<<<<< HEAD


            // Log that the bitstream has been viewed.
            log.info(LogManager.getHeader(context, "view_bitstream", "bitstream_id=" + bitstream.getID()));
=======
            // Log that the bitstream has been viewed.
            log.info(LogManager.getHeader(context, "view_bitstream", "bitstream_id=" + bitstream.getID()));
            
            // Fire a view event for this bitstream
            new UsageEvent().fire((Request) ObjectModelHelper.getRequest(objectModel), 
                    context, UsageEvent.VIEW, Constants.BITSTREAM, bitstream.getID());
>>>>>>> a68d3779
        }
        catch (SQLException sqle)
        {
            throw new ProcessingException("Unable to read bitstream.",sqle);
        }
        catch (IdentifierException e)
        {
            log.error("caught exception: ", e);
            throw new ProcessingException("Unable to read bitstream.", e);
        }
        catch (AuthorizeException ae)
        {
            throw new ProcessingException("Unable to read bitstream.",ae);
        }
    }





    /**
     * Find the bitstream identified by a sequence number on this item.
     *
     * @param item A DSpace item
     * @param sequence The sequence of the bitstream
     * @return The bitstream or null if none found.
     */
    private Bitstream findBitstreamBySequence(Item item, int sequence) throws SQLException
    {
    	if (item == null)
    		return null;

    	Bundle[] bundles = item.getBundles();
        for (Bundle bundle : bundles)
        {
            Bitstream[] bitstreams = bundle.getBitstreams();

            for (Bitstream bitstream : bitstreams)
            {
            	if (bitstream.getSequenceID() == sequence)
            	{
            		return bitstream;
                }
            }
        }
        return null;
    }

    /**
     * Return the bitstream from the given item that is identified by the
     * given name. If the name has prepended directories they will be removed
     * one at a time until a bitstream is found. Note that if two bitstreams
     * have the same name then the first bitstream will be returned.
     *
     * @param item A DSpace item
     * @param name The name of the bitstream
     * @return The bitstream or null if none found.
     */
    private Bitstream findBitstreamByName(Item item, String name) throws SQLException
    {
    	if (name == null || item == null)
    		return null;

    	// Determine our the maximum number of directories that will be removed for a path.
    	int maxDepthPathSearch = 3;
    	if (ConfigurationManager.getProperty("xmlui.html.max-depth-guess") != null)
    		maxDepthPathSearch = ConfigurationManager.getIntProperty("xmlui.html.max-depth-guess");

    	// Search for the named bitstream on this item. Each time through the loop
    	// a directory is removed from the name until either our maximum depth is
    	// reached or the bitstream is found. Note: an extra pass is added on to the
    	// loop for a last ditch effort where all directory paths will be removed.
    	for (int i = 0; i < maxDepthPathSearch+1; i++)
    	{
    	   	// Search through all the bitstreams and see
	    	// if the name can be found
	    	Bundle[] bundles = item.getBundles();
	        for (Bundle bundle : bundles)
	        {
	            Bitstream[] bitstreams = bundle.getBitstreams();

	            for (Bitstream bitstream : bitstreams)
	            {
	            	if (name.equals(bitstream.getName()))
	            	{
	            		return bitstream;
	            	}
	            }
	        }

	        // The bitstream was not found, so try removing a directory
	        // off of the name and see if we lost some path information.
	        int indexOfSlash = name.indexOf('/');

	        if (indexOfSlash < 0)
	        	// No more directories to remove from the path, so return null for no
	        	// bitstream found.
	        	return null;

	        name = name.substring(indexOfSlash+1);

	        // If this is our next to last time through the loop then
	        // trim everything and only use the trailing filename.
    		if (i == maxDepthPathSearch-1)
    		{
    			int indexOfLastSlash = name.lastIndexOf('/');
    			if (indexOfLastSlash > -1)
    				name = name.substring(indexOfLastSlash+1);
    		}

    	}

    	// The named bitstream was not found and we exausted our the maximum path depth that
    	// we search.
    	return null;
    }


    /**
	 * Write the actual data out to the response.
	 *
	 * Some implementation notes,
	 *
	 * 1) We set a short expires time just in the hopes of preventing someone
	 * from overloading the server by clicking reload a bunch of times. I
	 * realize that this is nowhere near 100% effective but it may help in some
	 * cases and shouldn't hurt anything.
	 *
	 * 2) We accept partial downloads, thus if you lose a connection half way
	 * through most web browser will enable you to resume downloading the
	 * bitstream.
	 */
    public void generate() throws IOException, SAXException,
            ProcessingException
    {
    	if (this.bitstreamInputStream == null)
	    	return;

        byte[] buffer = new byte[BUFFER_SIZE];
        int length = -1;

        response.setDateHeader("Expires", System.currentTimeMillis()
                + expires);
    	
        // If this is a large bitstream then tell the browser it should treat it as a download.
        int threshold = ConfigurationManager.getIntProperty("xmlui.content_disposition_threshold");
        if (bitstreamSize > threshold && threshold != 0)
        {
	    	String name  = bitstreamName;
	    	
	    	// Try and make the download file name formated for each browser.
	    	try {
		    	String agent = request.getHeader("USER-AGENT");
		    	if (agent != null && agent.contains("MSIE"))
		    		name = URLEncoder.encode(name,"UTF8");
		    	else if (agent != null && agent.contains("Mozilla"))
		    		name = MimeUtility.encodeText(name, "UTF8", "B");
	    	}
	    	catch (UnsupportedEncodingException see)
	    	{
	    		// do nothing
	    	}
	        response.setHeader("Content-Disposition", "attachment;filename=" + name);
        }

        // If this is a large bitstream then tell the browser it should treat it as a download.
        int threshold = ConfigurationManager.getIntProperty("xmlui.content_disposition_threshold");
        if (bitstreamSize > threshold && threshold != 0)
        {
	    	String name  = bitstreamName;

	    	// Try and make the download file name formated for each browser.
	    	try {
		    	String agent = request.getHeader("USER-AGENT");
		    	if (agent != null && agent.contains("MSIE"))
		    		name = URLEncoder.encode(name,"UTF8");
		    	else if (agent != null && agent.contains("Mozilla"))
		    		name = MimeUtility.encodeText(name, "UTF8", "B");
	    	}
	    	catch (UnsupportedEncodingException see)
	    	{
	    		// do nothing
	    	}
	        response.setHeader("Content-Disposition", "attachment;filename=" + name);
        }

        // Turn off partial downloads, they cause problems
        // and are only rarely used. Specifically some windows pdf
        // viewers are incapable of handling this request. By
        // uncommenting the following two lines you will turn this feature back on.
        // response.setHeader("Accept-Ranges", "bytes");
        // String ranges = request.getHeader("Range");
        String ranges = null;


        ByteRange byteRange = null;
        if (ranges != null)
        {
            try
            {
                ranges = ranges.substring(ranges.indexOf('=') + 1);
                byteRange = new ByteRange(ranges);
            }
            catch (NumberFormatException e)
            {
                byteRange = null;
                if (response instanceof HttpResponse)
                {
                    // Respond with status 416 (Request range not
                    // satisfiable)
                    ((HttpResponse) response).setStatus(416);
                }
            }
        }

        if (byteRange != null)
        {
            String entityLength;
            String entityRange;
            if (this.bitstreamSize != -1)
            {
                entityLength = "" + this.bitstreamSize;
                entityRange = byteRange.intersection(
                        new ByteRange(0, this.bitstreamSize)).toString();
            }
            else
            {
                entityLength = "*";
                entityRange = byteRange.toString();
            }

            response.setHeader("Content-Range", entityRange + "/"
                    + entityLength);
            if (response instanceof HttpResponse)
            {
                // Response with status 206 (Partial content)
                ((HttpResponse) response).setStatus(206);
            }

            int pos = 0;
            int posEnd;
            while ((length = this.bitstreamInputStream.read(buffer)) > -1)
            {
                posEnd = pos + length - 1;
                ByteRange intersection = byteRange
                        .intersection(new ByteRange(pos, posEnd));
                if (intersection != null)
                {
                    out.write(buffer, (int) intersection.getStart()
                            - pos, (int) intersection.length());
                }
                pos += length;
            }
        }
        else
        {
            response.setHeader("Content-Length", String
                    .valueOf(this.bitstreamSize));

            while ((length = this.bitstreamInputStream.read(buffer)) > -1)
            {
                out.write(buffer, 0, length);
            }
            out.flush();
        }
    }

    /**
     * Returns the mime-type of the bitstream.
     */
    public String getMimeType()
    {
    	return this.bitstreamMimeType;
    }
    
    /**
	 * Recycle
	 */
    public void recycle() {        
        this.response = null;
        this.request = null;
        this.bitstreamInputStream = null;
        this.bitstreamSize = 0;
        this.bitstreamMimeType = null;
    }


}<|MERGE_RESOLUTION|>--- conflicted
+++ resolved
@@ -71,12 +71,10 @@
 import org.dspace.content.Bundle;
 import org.dspace.content.DSpaceObject;
 import org.dspace.content.Item;
-import org.dspace.uri.ResolvableIdentifier;
-import org.dspace.uri.IdentifierService;
-import org.dspace.uri.IdentifierException;
 import org.dspace.core.ConfigurationManager;
 import org.dspace.core.Constants;
 import org.dspace.core.Context;
+import org.dspace.handle.HandleManager;
 import org.xml.sax.SAXException;
 
 import org.apache.log4j.Logger;
@@ -85,47 +83,47 @@
 /**
  * The BitstreamReader will query DSpace for a particular bitstream and transmit
  * it to the user. There are several method of specifing the bitstream to be
- * develivered. You may refrence a bitstream by either it's id or attempt to
+ * develivered. You may refrence a bitstream by either it's id or attempt to 
  * resolve the bitstream's name.
- *
+ * 
  *  /bitstream/{handle}/{sequence}/{name}
- *
+ *  
  *  &lt;map:read type="BitstreamReader">
  *    &lt;map:parameter name="handle" value="{1}/{2}"/&gt;
  *    &lt;map:parameter name="sequence" value="{3}"/&gt;
  *    &lt;map:parameter name="name" value="{4}"/&gt;
  *  &lt;/map:read&gt;
- *
- *  When no handle is assigned yet you can access a bistream
+ * 
+ *  When no handle is assigned yet you can access a bistream 
  *  using it's internal ID.
- *
+ *  
  *  /bitstream/id/{bitstreamID}/{sequence}/{name}
- *
+ *  
  *  &lt;map:read type="BitstreamReader">
  *    &lt;map:parameter name="bitstreamID" value="{1}"/&gt;
  *    &lt;map:parameter name="sequence" value="{2}"/&gt;
  *  &lt;/map:read&gt;
- *
+ *  
  *  Alternativly, you can access the bitstream via a name instead
  *  of directly through it's sequence.
- *
+ *  
  *  /html/{handle}/{name}
- *
+ *  
  *  &lt;map:read type="BitstreamReader"&gt;
  *    &lt;map:parameter name="handle" value="{1}/{2}"/&gt;
  *    &lt;map:parameter name="name" value="{3}"/&gt;
  *  &lt;/map:read&gt;
- *
+ *  
  *  Again when no handle is available you can also access it
  *  via an internal itemID & name.
- *
+ *  
  *  /html/id/{itemID}/{name}
- *
+ *  
  *  &lt;map:read type="BitstreamReader"&gt;
  *    &lt;map:parameter name="itemID" value="{1}"/&gt;
  *    &lt;map:parameter name="name" value="{2}"/&gt;
  *  &lt;/map:read&gt;
- *
+ * 
  * @author Scott Phillips
  */
 
@@ -133,19 +131,15 @@
 {
 
 	private static Logger log = Logger.getLogger(BitstreamReader.class);
-<<<<<<< HEAD
-
-=======
 	
->>>>>>> a68d3779
-    /**
-     * Messages to be sent when the user is not authorized to view
+    /**
+     * Messages to be sent when the user is not authorized to view 
      * a particular bitstream. They will be redirected to the login
      * where this message will be displayed.
      */
 	private final static String AUTH_REQUIRED_HEADER = "xmlui.BitstreamReader.auth_header";
 	private final static String AUTH_REQUIRED_MESSAGE = "xmlui.BitstreamReader.auth_message";
-
+	
     /**
      * How big of a buffer should we use when reading from the bitstream before
      * writting to the HTTP response?
@@ -156,7 +150,7 @@
      * When should a bitstream expire in milliseconds. This should be set to
      * some low value just to prevent someone hiting DSpace repeatily from
      * killing the server. Note: 60000 milliseconds are in a second.
-     *
+     * 
      * Format: minutes * seconds * milliseconds
      */
     protected static final int expires = 60 * 60 * 60000;
@@ -169,32 +163,20 @@
 
     /** The bitstream file */
     protected InputStream bitstreamInputStream;
-
+    
     /** The bitstream's reported size */
     protected long bitstreamSize;
-
+    
     /** The bitstream's mime-type */
     protected String bitstreamMimeType;
-<<<<<<< HEAD
-
+    
     /** The bitstream's name */
     protected String bitstreamName;
-
-=======
-    
-    /** The bitstream's name */
-    protected String bitstreamName;
-    
->>>>>>> a68d3779
+    
     /**
      * Set up the bitstream reader.
-     *
+     * 
      * See the class description for information on configuration options.
-     *
-     * FIXME: This should use the parameter "uri" rather than "handle" to be
-     * consistent with the JSPUI. Unfortunately, I have no idea how this works
-     * right now, so I'll have to do that later. It should still work for now
-     * though. --JR
      */
     public void setup(SourceResolver resolver, Map objectModel, String src,
             Parameters par) throws ProcessingException, SAXException,
@@ -212,16 +194,16 @@
             int itemID = par.getParameterAsInteger("itemID", -1);
             int bitstreamID = par.getParameterAsInteger("bitstreamID", -1);
             String handle = par.getParameter("handle", null);
-
+            
             int sequence = par.getParameterAsInteger("sequence", -1);
             String name = par.getParameter("name", null);
-
+        
 
             // Reslove the bitstream
             Bitstream bitstream = null;
             Item item = null;
             DSpaceObject dso = null;
-
+            
             if (bitstreamID > -1)
             {
             	// Direct refrence to the individual bitstream ID.
@@ -231,7 +213,7 @@
             {
             	// Referenced by internal itemID
             	item = Item.find(context, itemID);
-
+            	
             	if (sequence > -1)
             	{
             		bitstream = findBitstreamBySequence(item, sequence);
@@ -244,21 +226,6 @@
             else if (handle != null)
             {
             	// Reference by an item's handle.
-<<<<<<< HEAD
-                ResolvableIdentifier ri = IdentifierService.resolve(context, handle);
-                dso = (DSpaceObject) IdentifierService.getResource(context, ri);
-
-                if (dso instanceof Item && sequence > -1)
-            	{
-            		bitstream = findBitstreamBySequence((Item) dso,sequence);
-            	}
-            	else if (dso instanceof Item && name != null)
-            	{
-            		bitstream = findBitstreamByName((Item) dso,name);
-            	}
-            }
-
-=======
             	dso = HandleManager.resolveToObject(context,handle);
 
                 if (dso instanceof Item)
@@ -301,7 +268,6 @@
             		return;
                 }
             }
->>>>>>> a68d3779
 
             // Was a bitstream found?
             if (bitstream == null)
@@ -310,39 +276,29 @@
             }
 
             // Is there a User logged in and does the user have access to read it?
-<<<<<<< HEAD
-            boolean isAuthorized = AuthorizeManager.authorizeActionBoolean(context, bitstream, Constants.READ);
-            if (item != null && item.isWithdrawn() && !AuthorizeManager.isAdmin(context))
-            {
-                isAuthorized = false;
-                log.info(LogManager.getHeader(context, "view_bitstream", "handle=" + IdentifierService.getCanonicalForm(item) + ",withdrawn=true"));
-=======
             boolean isAuthorized = AuthorizeManager.authorizeActionBoolean(context, bitstream, Constants.READ); 
             if (item != null && item.isWithdrawn() && !AuthorizeManager.isAdmin(context))
             {
                 isAuthorized = false;
                 log.info(LogManager.getHeader(context, "view_bitstream", "handle=" + item.getHandle() + ",withdrawn=true"));
->>>>>>> a68d3779
             }
 
             if (!isAuthorized)
             {
             	if(this.request.getSession().getAttribute("dspace.current.user.id")!=null){
-            		// A user is logged in, but they are not authorized to read this bitstream,
-            		// instead of asking them to login again we'll point them to a friendly error
+            		// A user is logged in, but they are not authorized to read this bitstream, 
+            		// instead of asking them to login again we'll point them to a friendly error 
             		// message that tells them the bitstream is restricted.
             		String redictURL = request.getContextPath() + "/handle/";
             		if (item!=null){
-//                        redictURL += item.getHandle();
-            			redictURL += IdentifierService.getCanonicalForm(item);
+            			redictURL += item.getHandle();
             		}
             		else if(dso!=null){
-//            			redictURL += dso.getHandle();
-                        redictURL += IdentifierService.getCanonicalForm(dso);
+            			redictURL += dso.getHandle();
             		}
             		redictURL += "/restricted-resource?bitstreamId=" + bitstream.getID();
 
-            		HttpServletResponse httpResponse = (HttpServletResponse)
+            		HttpServletResponse httpResponse = (HttpServletResponse) 
             		objectModel.get(HttpEnvironment.HTTP_RESPONSE_OBJECT);
             		httpResponse.sendRedirect(redictURL);
             		return;
@@ -357,18 +313,13 @@
             		// Redirect
             		String redictURL = request.getContextPath() + "/login";
 
-            		HttpServletResponse httpResponse = (HttpServletResponse)
+            		HttpServletResponse httpResponse = (HttpServletResponse) 
             		objectModel.get(HttpEnvironment.HTTP_RESPONSE_OBJECT);
             		httpResponse.sendRedirect(redictURL);
             		return;
             	}
             }
-<<<<<<< HEAD
-
-
-=======
                 
->>>>>>> a68d3779
             // Success, bitstream found and the user has access to read it.
             // Store these for later retreval:
             this.bitstreamInputStream = bitstream.retrieve();
@@ -390,42 +341,30 @@
             	// In-case there is no bitstream name...
             	bitstreamName = "bitstream";
             }
-<<<<<<< HEAD
-
-
-            // Log that the bitstream has been viewed.
-            log.info(LogManager.getHeader(context, "view_bitstream", "bitstream_id=" + bitstream.getID()));
-=======
             // Log that the bitstream has been viewed.
             log.info(LogManager.getHeader(context, "view_bitstream", "bitstream_id=" + bitstream.getID()));
             
             // Fire a view event for this bitstream
             new UsageEvent().fire((Request) ObjectModelHelper.getRequest(objectModel), 
                     context, UsageEvent.VIEW, Constants.BITSTREAM, bitstream.getID());
->>>>>>> a68d3779
         }
         catch (SQLException sqle)
         {
             throw new ProcessingException("Unable to read bitstream.",sqle);
-        }
-        catch (IdentifierException e)
-        {
-            log.error("caught exception: ", e);
-            throw new ProcessingException("Unable to read bitstream.", e);
-        }
+        } 
         catch (AuthorizeException ae)
         {
             throw new ProcessingException("Unable to read bitstream.",ae);
-        }
+        } 
     }
 
-
-
-
-
-    /**
-     * Find the bitstream identified by a sequence number on this item.
-     *
+    
+    
+    
+    
+    /**
+     * Find the bitstream identified by a sequence number on this item. 
+     * 
      * @param item A DSpace item
      * @param sequence The sequence of the bitstream
      * @return The bitstream or null if none found.
@@ -434,7 +373,7 @@
     {
     	if (item == null)
     		return null;
-
+    	
     	Bundle[] bundles = item.getBundles();
         for (Bundle bundle : bundles)
         {
@@ -447,16 +386,16 @@
             		return bitstream;
                 }
             }
-        }
+        }	
         return null;
     }
-
+    
     /**
      * Return the bitstream from the given item that is identified by the
      * given name. If the name has prepended directories they will be removed
      * one at a time until a bitstream is found. Note that if two bitstreams
      * have the same name then the first bitstream will be returned.
-     *
+     * 
      * @param item A DSpace item
      * @param name The name of the bitstream
      * @return The bitstream or null if none found.
@@ -465,12 +404,12 @@
     {
     	if (name == null || item == null)
     		return null;
-
+    
     	// Determine our the maximum number of directories that will be removed for a path.
     	int maxDepthPathSearch = 3;
     	if (ConfigurationManager.getProperty("xmlui.html.max-depth-guess") != null)
     		maxDepthPathSearch = ConfigurationManager.getIntProperty("xmlui.html.max-depth-guess");
-
+    	
     	// Search for the named bitstream on this item. Each time through the loop
     	// a directory is removed from the name until either our maximum depth is
     	// reached or the bitstream is found. Note: an extra pass is added on to the
@@ -483,7 +422,7 @@
 	        for (Bundle bundle : bundles)
 	        {
 	            Bitstream[] bitstreams = bundle.getBitstreams();
-
+	
 	            for (Bitstream bitstream : bitstreams)
 	            {
 	            	if (name.equals(bitstream.getName()))
@@ -492,19 +431,19 @@
 	            	}
 	            }
 	        }
-
-	        // The bitstream was not found, so try removing a directory
+	        
+	        // The bitstream was not found, so try removing a directory 
 	        // off of the name and see if we lost some path information.
 	        int indexOfSlash = name.indexOf('/');
-
+	        
 	        if (indexOfSlash < 0)
 	        	// No more directories to remove from the path, so return null for no
 	        	// bitstream found.
 	        	return null;
-
+	       
 	        name = name.substring(indexOfSlash+1);
-
-	        // If this is our next to last time through the loop then
+	        
+	        // If this is our next to last time through the loop then 
 	        // trim everything and only use the trailing filename.
     		if (i == maxDepthPathSearch-1)
     		{
@@ -512,25 +451,25 @@
     			if (indexOfLastSlash > -1)
     				name = name.substring(indexOfLastSlash+1);
     		}
-
+	        
     	}
-
+    	
     	// The named bitstream was not found and we exausted our the maximum path depth that
     	// we search.
     	return null;
     }
-
-
+    
+    
     /**
 	 * Write the actual data out to the response.
-	 *
+	 * 
 	 * Some implementation notes,
-	 *
+	 * 
 	 * 1) We set a short expires time just in the hopes of preventing someone
 	 * from overloading the server by clicking reload a bunch of times. I
 	 * realize that this is nowhere near 100% effective but it may help in some
 	 * cases and shouldn't hurt anything.
-	 *
+	 * 
 	 * 2) We accept partial downloads, thus if you lose a connection half way
 	 * through most web browser will enable you to resume downloading the
 	 * bitstream.
@@ -540,7 +479,7 @@
     {
     	if (this.bitstreamInputStream == null)
 	    	return;
-
+    	
         byte[] buffer = new byte[BUFFER_SIZE];
         int length = -1;
 
@@ -568,27 +507,6 @@
 	        response.setHeader("Content-Disposition", "attachment;filename=" + name);
         }
 
-        // If this is a large bitstream then tell the browser it should treat it as a download.
-        int threshold = ConfigurationManager.getIntProperty("xmlui.content_disposition_threshold");
-        if (bitstreamSize > threshold && threshold != 0)
-        {
-	    	String name  = bitstreamName;
-
-	    	// Try and make the download file name formated for each browser.
-	    	try {
-		    	String agent = request.getHeader("USER-AGENT");
-		    	if (agent != null && agent.contains("MSIE"))
-		    		name = URLEncoder.encode(name,"UTF8");
-		    	else if (agent != null && agent.contains("Mozilla"))
-		    		name = MimeUtility.encodeText(name, "UTF8", "B");
-	    	}
-	    	catch (UnsupportedEncodingException see)
-	    	{
-	    		// do nothing
-	    	}
-	        response.setHeader("Content-Disposition", "attachment;filename=" + name);
-        }
-
         // Turn off partial downloads, they cause problems
         // and are only rarely used. Specifically some windows pdf
         // viewers are incapable of handling this request. By
@@ -596,7 +514,7 @@
         // response.setHeader("Accept-Ranges", "bytes");
         // String ranges = request.getHeader("Range");
         String ranges = null;
-
+        
 
         ByteRange byteRange = null;
         if (ranges != null)
