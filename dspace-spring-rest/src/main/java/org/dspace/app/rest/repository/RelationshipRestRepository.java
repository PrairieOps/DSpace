--- conflicted
+++ resolved
@@ -98,25 +98,6 @@
         HttpServletRequest req = getRequestService().getCurrentRequest().getHttpServletRequest();
 
         Relationship relationship = new Relationship();
-<<<<<<< HEAD
-        Item leftItem = itemService.find(context, UUIDUtils.fromString(req.getParameter("leftItem")));
-        Item rightItem = itemService.find(context, UUIDUtils.fromString(req.getParameter("rightItem")));
-        RelationshipType relationshipType = relationshipTypeService
-            .find(context, Integer.parseInt(req.getParameter("relationshipType")));
-
-        EPerson ePerson = context.getCurrentUser();
-        if (authorizeService.authorizeActionBoolean(context, leftItem, Constants.WRITE) ||
-            authorizeService.authorizeActionBoolean(context, rightItem, Constants.WRITE)) {
-            relationship.setLeftItem(leftItem);
-            relationship.setRightItem(rightItem);
-            relationship.setRelationshipType(relationshipType);
-            relationship = relationshipService.create(context, relationship);
-            context.turnOffAuthorisationSystem();
-            relationshipService.updateItem(context, relationship.getLeftItem());
-            relationshipService.updateItem(context, relationship.getRightItem());
-            context.restoreAuthSystemState();
-            return relationshipConverter.fromModel(relationship);
-=======
         if (list.size() == 2 && list.get(0).getType() == Constants.ITEM && list.get(1).getType() == Constants.ITEM) {
             Item leftItem = (Item) list.get(0);
             Item rightItem = (Item) list.get(1);
@@ -130,11 +111,14 @@
                 relationship.setRightItem(rightItem);
                 relationship.setRelationshipType(relationshipType);
                 relationship = relationshipService.create(context, relationship);
+                context.turnOffAuthorisationSystem();
+                relationshipService.updateItem(context, relationship.getLeftItem());
+                relationshipService.updateItem(context, relationship.getRightItem());
+                context.restoreAuthSystemState();
                 return relationshipConverter.fromModel(relationship);
             } else {
                 throw new AccessDeniedException("You do not have write rights on this relationship's items");
             }
->>>>>>> 864f6f12
         } else {
             throw new UnprocessableEntityException("The given items in the request were not valid items");
         }
@@ -152,10 +136,6 @@
             throw new ResourceNotFoundException(apiCategory + "." + model + " with id: " + id + " not found");
         }
 
-<<<<<<< HEAD
-            relationshipService.updatePlaceInRelationship(context, relationship, false);
-            relationshipService.update(context, relationship);
-=======
         if (dSpaceObjects.size() == 2 && dSpaceObjects.get(0).getType() == Constants.ITEM
             && dSpaceObjects.get(1).getType() == Constants.ITEM) {
             Item leftItem = (Item) dSpaceObjects.get(0);
@@ -165,10 +145,9 @@
                 authorizeService.authorizeActionBoolean(context, rightItem, Constants.WRITE)) {
                 relationship.setLeftItem(leftItem);
                 relationship.setRightItem(rightItem);
->>>>>>> 864f6f12
 
-                relationshipService.updatePlaceInRelationship(context, relationship);
-                relationshipService.update(context, relationship);
+            relationshipService.updatePlaceInRelationship(context, relationship, false);
+            relationshipService.update(context, relationship);
 
                 return relationshipConverter.fromModel(relationship);
             } else {
