--- conflicted
+++ resolved
@@ -459,7 +459,6 @@
     }
 
     /**
-<<<<<<< HEAD
      * Internal method to execute POST with text/uri-list MediaType;
      *
      * @param request       The relevant request
@@ -493,7 +492,7 @@
     }
 
 
-=======
+    /**
      * Called in POST, with a x-www-form-urlencoded, execute an action on a resource
      *
      * Note that the regular expression in the request mapping accept a number as identifier;
@@ -533,7 +532,6 @@
         }
     }
 
->>>>>>> 1e6497f1
     /**
      *  Called in POST, multipart, upload to a specific rest resource the file passed as "file" request parameter
      *
