--- conflicted
+++ resolved
@@ -10,19 +10,16 @@
     
     //If sortable.js is included, uncomment the following
     //this.hasSorttable = function(){return true;}
-<<<<<<< HEAD
 
     //Indicate if Password Authentication is supported
     //this.makeAuthLink = function(){return true;};
     //Indicate if Shibboleth Authentication is supported
     //this.makeShibLink = function(){return true;};
 
-=======
     this.getLangSuffix = function(){
       return "[en]";
     }
     
->>>>>>> 78d4fb14
     this.getDefaultParameters = function(){
         return {
             "collSel[]"     : [],
