--- conflicted
+++ resolved
@@ -397,7 +397,6 @@
     }
 
     @Test
-<<<<<<< HEAD
     public void testShibbolethLoginURLWithDefaultLazyURL() throws Exception {
         context.turnOffAuthorisationSystem();
         //Enable Shibboleth login
@@ -448,10 +447,8 @@
     }
 
     @Test
-=======
     @Ignore
     // Ignored until an endpoint is added to return all groups
->>>>>>> 380bc34e
     public void testShibbolethLoginRequestAttribute() throws Exception {
         context.turnOffAuthorisationSystem();
         //Enable Shibboleth login
