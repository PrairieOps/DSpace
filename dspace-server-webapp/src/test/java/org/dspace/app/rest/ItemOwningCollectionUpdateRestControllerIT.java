--- conflicted
+++ resolved
@@ -277,12 +277,8 @@
                         "https://localhost:8080/spring-rest/api/core/collections/" + col2.getID()
                 ))
 
-<<<<<<< HEAD
-                        // we expect 200 Ok as the user have the right permissions
-=======
                           // we expect a 200 here as the user has ADMIN permission on the source collection and
                          //  ADD permission on the target one. This is the normal behavior also in DSpace 6
->>>>>>> 2adb3143
                         .andExpect(status().isOk());
 
 
