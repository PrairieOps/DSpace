--- conflicted
+++ resolved
@@ -300,16 +300,11 @@
         getClient(authToken).perform(get("/api/eperson/epersons/search"))
         .andExpect(status().isOk())
         .andExpect(content().contentType(contentType))
-<<<<<<< HEAD
-=======
         .andExpect(jsonPath("$._links.byEmail", Matchers.notNullValue()))
->>>>>>> 183a92c4
         .andExpect(jsonPath("$._links.byMetadata", Matchers.notNullValue()));
     }
 
     @Test
-<<<<<<< HEAD
-=======
     public void findByEmail() throws Exception {
         context.turnOffAuthorisationSystem();
 
@@ -360,7 +355,6 @@
     }
 
     @Test
->>>>>>> 183a92c4
     public void findByMetadata() throws Exception {
         context.turnOffAuthorisationSystem();
         EPerson ePerson = EPersonBuilder.createEPerson(context)
@@ -441,17 +435,10 @@
     }
 
     @Test
-<<<<<<< HEAD
     public void findByMetadataMissingParameter() throws Exception {
         String authToken = getAuthToken(admin.getEmail(), password);
         getClient(authToken).perform(get("/api/eperson/epersons/search/byMetadata"))
                 .andExpect(status().isBadRequest());
-=======
-    public void findByMetadataUnprocessable() throws Exception {
-        String authToken = getAuthToken(admin.getEmail(), password);
-        getClient(authToken).perform(get("/api/eperson/epersons/search/byMetadata"))
-                .andExpect(status().isUnprocessableEntity());
->>>>>>> 183a92c4
     }
 
     @Test
