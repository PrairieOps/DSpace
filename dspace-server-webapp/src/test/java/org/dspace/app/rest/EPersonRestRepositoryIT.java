--- conflicted
+++ resolved
@@ -1848,7 +1848,6 @@
     }
 
     @Test
-<<<<<<< HEAD
     public void patchReplacePasswordWithToken() throws Exception {
         context.turnOffAuthorisationSystem();
 
@@ -2529,7 +2528,8 @@
         registrationDataService.deleteByToken(context, newRegisterToken);
         context.restoreAuthSystemState();
     }
-=======
+
+    @Test
     public void discoverableNestedLinkTest() throws Exception {
         String token = getAuthToken(eperson.getEmail(), password);
         getClient(token).perform(get("/api"))
@@ -2542,5 +2542,4 @@
                         )));
     }
 
->>>>>>> 3a1522c2
 }