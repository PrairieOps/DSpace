--- conflicted
+++ resolved
@@ -8,12 +8,9 @@
 package org.dspace.app.rest;
 
 import static com.jayway.jsonpath.matchers.JsonPathMatchers.hasJsonPath;
-<<<<<<< HEAD
-
-=======
+
 import static org.dspace.app.rest.matcher.MetadataMatcher.matchMetadata;
 import static org.hamcrest.Matchers.allOf;
->>>>>>> 380bc34e
 import static org.hamcrest.Matchers.hasSize;
 import static org.hamcrest.Matchers.is;
 import static org.springframework.data.rest.webmvc.RestMediaTypes.TEXT_URI_LIST_VALUE;
@@ -1111,7 +1108,6 @@
     }
 
     @Test
-<<<<<<< HEAD
     public void patchUpdateMetadataForbiddenTest() throws Exception {
         context.turnOffAuthorisationSystem();
 
@@ -1125,7 +1121,45 @@
                 .withPassword("qwerty02")
                 .build();
 
-=======
+        parentCommunity = CommunityBuilder.createCommunity(context)
+                .withName("Parent Community")
+                .build();
+        Community child1 = CommunityBuilder.createSubCommunity(context, parentCommunity)
+                .withName("Sub Community")
+                .build();
+        Collection col1 = CollectionBuilder.createCollection(context, child1)
+                .withName("Collection 1")
+                .build();
+
+        context.setCurrentUser(eperson1);
+        WorkspaceItem witem = WorkspaceItemBuilder.createWorkspaceItem(context, col1)
+                .withTitle("Workspace Item 1")
+                .withIssueDate("2019-01-01")
+                .withSubject("ExtraEntry")
+                .build();
+
+        context.restoreAuthSystemState();
+
+        List<Operation> updateIssueDate = new ArrayList<Operation>();
+        Map<String, String> value = new HashMap<String, String>();
+        value.put("value", "2020-01-01");
+        updateIssueDate.add(new ReplaceOperation("/sections/traditionalpageone/dc.date.issued/0", value));
+
+        String patchBody = getPatchContent(updateIssueDate);
+        String tokenEperson2 = getAuthToken(eperson2.getEmail(), "qwerty02");
+        getClient(tokenEperson2).perform(patch("/api/submission/workspaceitems/" + witem.getID())
+            .content(patchBody)
+            .contentType(MediaType.APPLICATION_JSON_PATCH_JSON))
+            .andExpect(status().isForbidden());
+
+        String tokenEperson1 = getAuthToken(eperson1.getEmail(), "qwerty01");
+        getClient(tokenEperson1).perform(get("/api/submission/workspaceitems/" + witem.getID()))
+            .andExpect(status().isOk())
+            .andExpect(jsonPath("$",
+                    Matchers.is(WorkspaceItemMatcher.matchItemWithTitleAndDateIssuedAndSubject
+                               (witem, "Workspace Item 1", "2019-01-01", "ExtraEntry"))));
+    }
+
     public void patchReplaceMetadataOnItemStillInSubmissionTest() throws Exception {
         context.turnOffAuthorisationSystem();
 
@@ -1174,7 +1208,6 @@
     public void patchAddMetadataOnItemStillInSubmissionTest() throws Exception {
         context.turnOffAuthorisationSystem();
 
->>>>>>> 380bc34e
         parentCommunity = CommunityBuilder.createCommunity(context)
                 .withName("Parent Community")
                 .build();
@@ -1185,31 +1218,14 @@
                 .withName("Collection 1")
                 .build();
 
-<<<<<<< HEAD
-        context.setCurrentUser(eperson1);
-        WorkspaceItem witem = WorkspaceItemBuilder.createWorkspaceItem(context, col1)
-                .withTitle("Workspace Item 1")
-                .withIssueDate("2019-01-01")
-=======
         context.setCurrentUser(eperson);
         WorkspaceItem witem = WorkspaceItemBuilder.createWorkspaceItem(context, col1)
                 .withTitle("Workspace")
->>>>>>> 380bc34e
                 .withSubject("ExtraEntry")
                 .build();
 
         context.restoreAuthSystemState();
 
-<<<<<<< HEAD
-        List<Operation> updateIssueDate = new ArrayList<Operation>();
-        Map<String, String> value = new HashMap<String, String>();
-        value.put("value", "2020-01-01");
-        updateIssueDate.add(new ReplaceOperation("/sections/traditionalpageone/dc.date.issued/0", value));
-
-        String patchBody = getPatchContent(updateIssueDate);
-        String tokenEperson2 = getAuthToken(eperson2.getEmail(), "qwerty02");
-        getClient(tokenEperson2).perform(patch("/api/submission/workspaceitems/" + witem.getID())
-=======
         List<Operation> addIssueDate = new ArrayList<Operation>();
         Map<String, String> value = new HashMap<String, String>();
         value.put("value", "2017-10-17");
@@ -1221,30 +1237,10 @@
         // Verify submitter cannot modify metadata via item PATCH. They must use submission forms.
         String tokenEperson = getAuthToken(eperson.getEmail(), password);
         getClient(tokenEperson).perform(patch("/api/core/items/" + idItem)
->>>>>>> 380bc34e
             .content(patchBody)
             .contentType(MediaType.APPLICATION_JSON_PATCH_JSON))
             .andExpect(status().isForbidden());
 
-<<<<<<< HEAD
-        String tokenEperson1 = getAuthToken(eperson1.getEmail(), "qwerty01");
-        getClient(tokenEperson1).perform(get("/api/submission/workspaceitems/" + witem.getID()))
-            .andExpect(status().isOk())
-            .andExpect(jsonPath("$",
-                    Matchers.is(WorkspaceItemMatcher.matchItemWithTitleAndDateIssuedAndSubject
-                               (witem, "Workspace Item 1", "2019-01-01", "ExtraEntry"))));
-    }
-
-    @Test
-    public void patchUpdateMetadataUnAuthenticatedTest() throws Exception {
-        context.turnOffAuthorisationSystem();
-
-        EPerson eperson1 = EPersonBuilder.createEPerson(context)
-                .withEmail("eperson1@mail.com")
-                .withPassword("qwerty01")
-                .build();
-
-=======
         String tokenAdmin = getAuthToken(admin.getEmail(), password);
         getClient(tokenAdmin).perform(get("/api/core/items/" + idItem))
         .andExpect(status().isOk())
@@ -1254,10 +1250,14 @@
     }
 
     @Test
-    public void patchRemoveMetadataOnItemStillInSubmissionTest() throws Exception {
-        context.turnOffAuthorisationSystem();
-
->>>>>>> 380bc34e
+    public void patchUpdateMetadataUnAuthenticatedTest() throws Exception {
+        context.turnOffAuthorisationSystem();
+
+        EPerson eperson1 = EPersonBuilder.createEPerson(context)
+                .withEmail("eperson1@mail.com")
+                .withPassword("qwerty01")
+                .build();
+
         parentCommunity = CommunityBuilder.createCommunity(context)
                 .withName("Parent Community")
                 .build();
@@ -1268,23 +1268,15 @@
                 .withName("Collection 1")
                 .build();
 
-<<<<<<< HEAD
         context.setCurrentUser(eperson1);
         WorkspaceItem witem = WorkspaceItemBuilder.createWorkspaceItem(context, col1)
                 .withTitle("Workspace Item 1")
                 .withIssueDate("2019-01-01")
-=======
-        context.setCurrentUser(eperson);
-        WorkspaceItem witem = WorkspaceItemBuilder.createWorkspaceItem(context, col1)
-                .withTitle("Workspace title")
-                .withIssueDate("2017-10-17")
->>>>>>> 380bc34e
                 .withSubject("ExtraEntry")
                 .build();
 
         context.restoreAuthSystemState();
 
-<<<<<<< HEAD
         List<Operation> updateIssueDate = new ArrayList<Operation>();
         Map<String, String> value = new HashMap<String, String>();
         value.put("value", "2020-01-01");
@@ -1302,7 +1294,31 @@
             .andExpect(jsonPath("$",
                     Matchers.is(WorkspaceItemMatcher.matchItemWithTitleAndDateIssuedAndSubject
                                (witem, "Workspace Item 1", "2019-01-01", "ExtraEntry"))));
-=======
+    }
+
+    @Test
+    public void patchRemoveMetadataOnItemStillInSubmissionTest() throws Exception {
+        context.turnOffAuthorisationSystem();
+
+        parentCommunity = CommunityBuilder.createCommunity(context)
+                .withName("Parent Community")
+                .build();
+        Community child1 = CommunityBuilder.createSubCommunity(context, parentCommunity)
+                .withName("Sub Community")
+                .build();
+        Collection col1 = CollectionBuilder.createCollection(context, child1)
+                .withName("Collection 1")
+                .build();
+
+        context.setCurrentUser(eperson);
+        WorkspaceItem witem = WorkspaceItemBuilder.createWorkspaceItem(context, col1)
+                .withTitle("Workspace title")
+                .withIssueDate("2017-10-17")
+                .withSubject("ExtraEntry")
+                .build();
+
+        context.restoreAuthSystemState();
+
         List<Operation> removeTitle = new ArrayList<Operation>();
         removeTitle.add(new RemoveOperation("/metadata/dc.title/0"));
 
@@ -1322,7 +1338,6 @@
         .andExpect(jsonPath("$", hasJsonPath("$.metadata", allOf(
               matchMetadata("dc.title", "Workspace title"),
               matchMetadata("dc.date.issued", "2017-10-17")))));
->>>>>>> 380bc34e
     }
 
     @Test
