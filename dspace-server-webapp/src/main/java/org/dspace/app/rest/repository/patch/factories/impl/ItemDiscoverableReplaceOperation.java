--- conflicted
+++ resolved
@@ -8,11 +8,7 @@
 package org.dspace.app.rest.repository.patch.factories.impl;
 
 import org.dspace.app.rest.exception.DSpaceBadRequestException;
-<<<<<<< HEAD
-=======
 import org.dspace.app.rest.exception.UnprocessableEntityException;
-import org.dspace.app.rest.model.ItemRest;
->>>>>>> b2657cdc
 import org.dspace.app.rest.model.patch.Operation;
 import org.dspace.content.Item;
 import org.dspace.core.Context;
@@ -39,29 +35,17 @@
     public R perform(Context context, R object, Operation operation) {
         checkOperationValue(operation.getValue());
         Boolean discoverable = getBooleanOperationValue(operation.getValue());
-<<<<<<< HEAD
         if (supports(object, operation)) {
             Item item = (Item) object;
+            if (discoverable) {
+                if (item.getTemplateItemOf() != null) {
+                    throw new UnprocessableEntityException("A template item cannot be discoverable.");
+                }
+            }
             item.setDiscoverable(discoverable);
             return object;
         } else {
             throw new DSpaceBadRequestException("ItemDiscoverableReplaceOperation does not support this operation");
-=======
-        if (discoverable) {
-            if (item.getTemplateItemOf() != null) {
-                throw new UnprocessableEntityException("A template item cannot be discoverable.");
-            }
-        }
-        item.setDiscoverable(discoverable);
-        return item;
-
-    }
-
-    @Override
-    void checkModelForExistingValue(ItemRest resource, Operation operation) {
-        if ((Object) resource.getDiscoverable() == null) {
-            throw new DSpaceBadRequestException("Attempting to replace a non-existent value.");
->>>>>>> b2657cdc
         }
     }
 
