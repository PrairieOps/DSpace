/**
 * The contents of this file are subject to the license and copyright
 * detailed in the LICENSE and NOTICE files at the root of the source
 * tree and available online at
 *
 * http://www.dspace.org/license/
 */
package org.dspace.app.rest.model;

import java.util.Date;

import com.fasterxml.jackson.annotation.JsonProperty;

/**
 * The Item REST Resource
 *
 * @author Andrea Bollini (andrea.bollini at 4science.it)
 */
@LinksRest(links = {
<<<<<<< HEAD
    @LinkRest(
            name = ItemRest.RELATIONSHIPS,
            linkClass = RelationshipRest.class,
            method = "getItemRelationships",
            embedOptional = true
    ),
    @LinkRest(
        name = ItemRest.VERSION,
        linkClass = VersionRest.class,
        method = "getItemVersion",
        embedOptional = true
    )
=======
        @LinkRest(
                name = ItemRest.BUNDLES,
                method = "getBundles"
        ),
        @LinkRest(
                name = ItemRest.MAPPED_COLLECTIONS,
                method = "getMappedCollections"
        ),
        @LinkRest(
                name = ItemRest.OWNING_COLLECTION,
                method = "getOwningCollection"
        ),
        @LinkRest(
                name = ItemRest.RELATIONSHIPS,
                method = "getRelationships"
        ),
        @LinkRest(
                name = ItemRest.TEMPLATE_ITEM_OF,
                method = "getTemplateItemOf"
        )
>>>>>>> 5e953f8b
})
public class ItemRest extends DSpaceObjectRest {
    public static final String NAME = "item";
    public static final String PLURAL_NAME = "items";
    public static final String CATEGORY = RestAddressableModel.CORE;

    public static final String BUNDLES = "bundles";
    public static final String MAPPED_COLLECTIONS = "mappedCollections";
    public static final String OWNING_COLLECTION = "owningCollection";
    public static final String RELATIONSHIPS = "relationships";
<<<<<<< HEAD
    public static final String VERSION = "version";
=======
    public static final String TEMPLATE_ITEM_OF = "templateItemOf";

>>>>>>> 5e953f8b
    private boolean inArchive = false;
    private boolean discoverable = false;
    private boolean withdrawn = false;
    private Date lastModified = new Date();

    @Override
    public String getCategory() {
        return CATEGORY;
    }

    @Override
    @JsonProperty(access = JsonProperty.Access.READ_ONLY)
    public String getType() {
        return NAME;
    }

    public boolean getInArchive() {
        return inArchive;
    }

    public void setInArchive(boolean inArchive) {
        this.inArchive = inArchive;
    }

    public boolean getDiscoverable() {
        return discoverable;
    }

    public void setDiscoverable(boolean discoverable) {
        this.discoverable = discoverable;
    }

    public boolean getWithdrawn() {
        return withdrawn;
    }

    public void setWithdrawn(boolean withdrawn) {
        this.withdrawn = withdrawn;
    }

    public Date getLastModified() {
        return lastModified;
    }

    public void setLastModified(Date lastModified) {
        this.lastModified = lastModified;
    }
}<|MERGE_RESOLUTION|>--- conflicted
+++ resolved
@@ -17,20 +17,6 @@
  * @author Andrea Bollini (andrea.bollini at 4science.it)
  */
 @LinksRest(links = {
-<<<<<<< HEAD
-    @LinkRest(
-            name = ItemRest.RELATIONSHIPS,
-            linkClass = RelationshipRest.class,
-            method = "getItemRelationships",
-            embedOptional = true
-    ),
-    @LinkRest(
-        name = ItemRest.VERSION,
-        linkClass = VersionRest.class,
-        method = "getItemVersion",
-        embedOptional = true
-    )
-=======
         @LinkRest(
                 name = ItemRest.BUNDLES,
                 method = "getBundles"
@@ -45,13 +31,16 @@
         ),
         @LinkRest(
                 name = ItemRest.RELATIONSHIPS,
-                method = "getRelationships"
+                method = "getItemRelationships"
+        ),
+        @LinkRest(
+                name = ItemRest.VERSION,
+                method = "getItemVersion"
         ),
         @LinkRest(
                 name = ItemRest.TEMPLATE_ITEM_OF,
                 method = "getTemplateItemOf"
         )
->>>>>>> 5e953f8b
 })
 public class ItemRest extends DSpaceObjectRest {
     public static final String NAME = "item";
@@ -62,12 +51,9 @@
     public static final String MAPPED_COLLECTIONS = "mappedCollections";
     public static final String OWNING_COLLECTION = "owningCollection";
     public static final String RELATIONSHIPS = "relationships";
-<<<<<<< HEAD
     public static final String VERSION = "version";
-=======
     public static final String TEMPLATE_ITEM_OF = "templateItemOf";
 
->>>>>>> 5e953f8b
     private boolean inArchive = false;
     private boolean discoverable = false;
     private boolean withdrawn = false;
