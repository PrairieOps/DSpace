--- conflicted
+++ resolved
@@ -59,14 +59,8 @@
         if (log.isTraceEnabled()) {
             log.trace("Starting Process for Script with name: " + scriptName);
         }
-<<<<<<< HEAD
         ProcessRest processRest = scriptRestRepository.startProcess(scriptName, files);
-        ProcessResource processResource = new ProcessResource(processRest, utils, null);
-        halLinkService.addLinks(processResource);
-=======
-        ProcessRest processRest = scriptRestRepository.startProcess(scriptName);
         ProcessResource processResource = converter.toResource(processRest);
->>>>>>> c8bbe99e
         return ControllerUtils.toResponseEntity(HttpStatus.ACCEPTED, null, processResource);
     }
 
