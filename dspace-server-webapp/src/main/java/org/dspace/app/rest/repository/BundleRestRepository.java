--- conflicted
+++ resolved
@@ -203,11 +203,6 @@
     public Class<BundleRest> getDomainClass() {
         return BundleRest.class;
     }
-<<<<<<< HEAD
-
-    public DSpaceResource<BundleRest> wrapResource(BundleRest model, String... rels) {
-        return new BundleResource(model, utils, rels);
-    }
 
     /**
      * Deletes a bundle whose uuid is given and deletes all the bitstreams it contains in BundleService.delete
@@ -234,6 +229,4 @@
             throw new RuntimeException("Something went wrong trying to delete bundle with id: " + id, e);
         }
     }
-=======
->>>>>>> b2657cdc
 }