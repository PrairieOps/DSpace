--- conflicted
+++ resolved
@@ -55,16 +55,9 @@
     @Override
     public Page<SubmissionDefinitionRest> findAll(Context context, Pageable pageable) {
         int total = submissionConfigReader.countSubmissionConfigs();
-<<<<<<< HEAD
-        subConfs = submissionConfigReader.getAllSubmissionConfigs(pageable.getPageSize(),
-                Math.toIntExact(pageable.getOffset()));
-        Page<SubmissionDefinitionRest> page = new PageImpl<SubmissionConfig>(subConfs, pageable, total).map(converter);
-        return page;
-=======
         List<SubmissionConfig> subConfs = submissionConfigReader.getAllSubmissionConfigs(
-                pageable.getPageSize(), pageable.getOffset());
+                pageable.getPageSize(), Math.toIntExact(pageable.getOffset()));
         return converter.toRestPage(subConfs, pageable, total, utils.obtainProjection(true));
->>>>>>> dd0ab630
     }
 
     @PreAuthorize("hasAuthority('AUTHENTICATED')")
