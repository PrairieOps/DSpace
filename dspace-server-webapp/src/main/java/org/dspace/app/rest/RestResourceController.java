--- conflicted
+++ resolved
@@ -339,14 +339,8 @@
                                    @PathVariable String apiCategory,
                                    @PathVariable String model, @PathVariable String id, @PathVariable String rel,
                                    @PathVariable String relid,
-<<<<<<< HEAD
-                                   Pageable page, PagedResourcesAssembler assembler,
-                                   @RequestParam(required = false) String projection) throws Throwable {
-        return findRelEntryInternal(request, response, apiCategory, model, id, rel, relid, page, assembler, projection);
-=======
                                    Pageable page, PagedResourcesAssembler assembler) throws Throwable {
         return findRelEntryInternal(request, response, apiCategory, model, id, rel, relid, page, assembler);
->>>>>>> c8bbe99e
     }
 
 
@@ -732,13 +726,8 @@
                                                                            String apiCategory, String model,
                                                                            String id, String rel, String relid,
                                                                            Pageable page,
-<<<<<<< HEAD
-                                                                           PagedResourcesAssembler assembler,
-                                                                           String projection) throws Throwable {
-=======
                                                                            PagedResourcesAssembler assembler)
             throws Throwable {
->>>>>>> c8bbe99e
         checkModelPluralForm(apiCategory, model);
         DSpaceRestRepository<RestAddressableModel, ID> repository = utils.getResourceRepository(apiCategory, model);
         Class<RestAddressableModel> domainClass = repository.getDomainClass();
@@ -748,11 +737,7 @@
             LinkRestRepository linkRepository = utils.getLinkResourceRepository(apiCategory, model, linkRest.name());
             Method linkMethod = utils.requireMethod(linkRepository.getClass(), "getResource");
             try {
-<<<<<<< HEAD
-                Object object = linkMethod.invoke(linkRepository, request, id, relid, page, projection);
-=======
                 Object object = linkMethod.invoke(linkRepository, request, id, relid, page, utils.obtainProjection());
->>>>>>> c8bbe99e
                 Link link = linkTo(this.getClass(), apiCategory, model).slash(id).slash(rel).slash(relid).withSelfRel();
 
                 List result = new ArrayList();
