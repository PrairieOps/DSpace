--- conflicted
+++ resolved
@@ -812,13 +812,8 @@
                         link = linkTo(this.getClass(), apiCategory, model).slash(uuid).slash(subpath).withSelfRel();
                     }
 
-<<<<<<< HEAD
-                    return new Resource(new EmbeddedPage(link.getHref(),
+                    return new EntityModel(new EmbeddedPage(link.getHref(),
                                                          pageResult.map(converter::toResource), null, subpath));
-=======
-                    return new EntityModel(new EmbeddedPage(link.getHref(),
-                            pageResult.map(converter::toResource), null, subpath));
->>>>>>> aaa5f09a
                 } else {
                     RestModel object = (RestModel) linkMethod.invoke(linkRepository, request, uuid, page,
                             utils.obtainProjection());
