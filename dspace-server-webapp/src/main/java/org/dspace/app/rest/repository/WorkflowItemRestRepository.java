--- conflicted
+++ resolved
@@ -102,9 +102,9 @@
     WorkflowService<XmlWorkflowItem> wfs;
 
     @Autowired
-<<<<<<< HEAD
     AuthorizeService authorizeService;
-=======
+
+    @Autowired
     ClaimedTaskService claimedTaskService;
 
     @Autowired
@@ -112,7 +112,6 @@
 
     @Autowired
     protected XmlWorkflowFactory workflowFactory;
->>>>>>> 8c234d1a
 
     private final SubmissionConfigReader submissionConfigReader;
 
